////////////////////////////////////////////////////////////
//
// SFML - Simple and Fast Multimedia Library
// Copyright (C) 2007-2021 Laurent Gomila (laurent@sfml-dev.org)
//
// This software is provided 'as-is', without any express or implied warranty.
// In no event will the authors be held liable for any damages arising from the use of this software.
//
// Permission is granted to anyone to use this software for any purpose,
// including commercial applications, and to alter it and redistribute it freely,
// subject to the following restrictions:
//
// 1. The origin of this software must not be misrepresented;
//    you must not claim that you wrote the original software.
//    If you use this software in a product, an acknowledgment
//    in the product documentation would be appreciated but is not required.
//
// 2. Altered source versions must be plainly marked as such,
//    and must not be misrepresented as being the original software.
//
// 3. This notice may not be removed or altered from any source distribution.
//
////////////////////////////////////////////////////////////

////////////////////////////////////////////////////////////
// Headers
////////////////////////////////////////////////////////////
#include <SFML/Window/Unix/WindowImplX11.hpp>
#include <SFML/Window/Unix/ClipboardImpl.hpp>
#include <SFML/Window/Unix/Display.hpp>
#include <SFML/Window/Unix/InputImpl.hpp>
#include <SFML/System/Utf.hpp>
#include <SFML/System/Err.hpp>
#include <SFML/System/Mutex.hpp>
#include <SFML/System/Lock.hpp>
#include <SFML/System/Sleep.hpp>
#include <X11/Xlibint.h>
#include <X11/Xutil.h>
#include <X11/Xatom.h>
#include <X11/keysym.h>
#include <X11/extensions/Xrandr.h>
#include <sys/types.h>
#include <sys/stat.h>
#include <unistd.h>
#include <libgen.h>
#include <fcntl.h>
#include <algorithm>
#include <vector>
#include <string>
#include <cstring>
#include <cassert>

#ifdef SFML_OPENGL_ES
    #include <SFML/Window/EglContext.hpp>
    using ContextType = sf::priv::EglContext;
#else
    #include <SFML/Window/Unix/GlxContext.hpp>
    using ContextType = sf::priv::GlxContext;
#endif

////////////////////////////////////////////////////////////
// Private data
////////////////////////////////////////////////////////////
namespace
{
    // A nested named namespace is used here to allow unity builds of SFML.
    namespace WindowsImplX11Impl
    {
        sf::priv::WindowImplX11*              fullscreenWindow = nullptr;
        std::vector<sf::priv::WindowImplX11*> allWindows;
        sf::Mutex                             allWindowsMutex;
        sf::String                            windowManagerName;

        sf::String                            wmAbsPosGood[] = { "Enlightenment", "FVWM", "i3" };

        static const unsigned long            eventMask = FocusChangeMask      | ButtonPressMask     |
                                                        ButtonReleaseMask    | ButtonMotionMask    |
                                                        PointerMotionMask    | KeyPressMask        |
                                                        KeyReleaseMask       | StructureNotifyMask |
                                                        EnterWindowMask      | LeaveWindowMask     |
                                                        VisibilityChangeMask | PropertyChangeMask;

        static const unsigned int             maxTrialsCount = 5;

        // Predicate we use to find key repeat events in processEvent
        struct KeyRepeatFinder
        {
            KeyRepeatFinder(unsigned int initalKeycode, Time initialTime) : keycode(initalKeycode), time(initialTime) {}

            // Predicate operator that checks event type, keycode and timestamp
            bool operator()(const XEvent& event)
            {
                return ((event.type == KeyPress) && (event.xkey.keycode == keycode) && (event.xkey.time - time < 2));
            }

            unsigned int keycode;
            Time time;
        };

        // Filter the events received by windows (only allow those matching a specific window)
        Bool checkEvent(::Display*, XEvent* event, XPointer userData)
        {
            // Just check if the event matches the window
            // The input method sometimes sends ClientMessages with a different window ID,
            // our event loop has to process them for the IM to work
            return (event->xany.window == reinterpret_cast< ::Window >(userData)) || (event->type == ClientMessage);
        }

        // Find the name of the current executable
        std::string findExecutableName()
        {
            // We use /proc/self/cmdline to get the command line
            // the user used to invoke this instance of the application
            int file = ::open("/proc/self/cmdline", O_RDONLY | O_NONBLOCK);

            if (file < 0)
                return "sfml";

            std::vector<char> buffer(256, 0);
            std::size_t offset = 0;
            ssize_t result = 0;

            while ((result = read(file, &buffer[offset], 256)) > 0)
            {
                buffer.resize(buffer.size() + static_cast<std::size_t>(result), 0);
                offset += static_cast<std::size_t>(result);
            }

            ::close(file);

            if (offset)
            {
                buffer[offset] = 0;

                // Remove the path to keep the executable name only
                return basename(buffer.data());
            }

            // Default fallback name
            return "sfml";
        }

        // Check if Extended Window Manager Hints are supported
        bool ewmhSupported()
        {
            static bool checked = false;
            static bool ewmhSupported = false;

            if (checked)
                return ewmhSupported;

            checked = true;

            Atom netSupportingWmCheck = sf::priv::getAtom("_NET_SUPPORTING_WM_CHECK", true);
            Atom netSupported = sf::priv::getAtom("_NET_SUPPORTED", true);

            if (!netSupportingWmCheck || !netSupported)
                return false;

            ::Display* display = sf::priv::OpenDisplay();

            Atom actualType;
            int actualFormat;
            unsigned long numItems;
            unsigned long numBytes;
            unsigned char* data;

            int result = XGetWindowProperty(display,
                                            DefaultRootWindow(display),
                                            netSupportingWmCheck,
                                            0,
                                            1,
                                            False,
                                            XA_WINDOW,
                                            &actualType,
                                            &actualFormat,
                                            &numItems,
                                            &numBytes,
                                            &data);

            if (result != Success || actualType != XA_WINDOW || numItems != 1)
            {
                if (result == Success)
                    XFree(data);

                sf::priv::CloseDisplay(display);
                return false;
            }

            #pragma GCC diagnostic push
            #pragma GCC diagnostic ignored "-Wcast-align"
            ::Window rootWindow = *reinterpret_cast< ::Window* >(data);
            #pragma GCC diagnostic pop

            XFree(data);

            if (!rootWindow)
            {
                sf::priv::CloseDisplay(display);
                return false;
            }

            result = XGetWindowProperty(display,
                                        rootWindow,
                                        netSupportingWmCheck,
                                        0,
                                        1,
                                        False,
                                        XA_WINDOW,
                                        &actualType,
                                        &actualFormat,
                                        &numItems,
                                        &numBytes,
                                        &data);

            if (result != Success || actualType != XA_WINDOW || numItems != 1)
            {
                if (result == Success)
                    XFree(data);

                sf::priv::CloseDisplay(display);
                return false;
            }

            #pragma GCC diagnostic push
            #pragma GCC diagnostic ignored "-Wcast-align"
            ::Window childWindow = *reinterpret_cast< ::Window* >(data);
            #pragma GCC diagnostic pop

            XFree(data);

            if (!childWindow)
            {
                sf::priv::CloseDisplay(display);
                return false;
            }

            // Conforming window managers should return the same window for both queries
            if (rootWindow != childWindow)
            {
                sf::priv::CloseDisplay(display);
                return false;
            }

            ewmhSupported = true;

            // We try to get the name of the window manager
            // for window manager specific workarounds
            Atom netWmName = sf::priv::getAtom("_NET_WM_NAME", true);

            if (!netWmName)
            {
                sf::priv::CloseDisplay(display);
                return true;
            }

            Atom utf8StringType = sf::priv::getAtom("UTF8_STRING");

            if (!utf8StringType)
                utf8StringType = XA_STRING;

            result = XGetWindowProperty(display,
                                        rootWindow,
                                        netWmName,
                                        0,
                                        0x7fffffff,
                                        False,
                                        utf8StringType,
                                        &actualType,
                                        &actualFormat,
                                        &numItems,
                                        &numBytes,
                                        &data);

            if (actualType && numItems)
            {
                // It seems the wm name string reply is not necessarily
                // null-terminated. The work around is to get its actual
                // length to build a proper string
                const char* begin = reinterpret_cast<const char*>(data);
                const char* end = begin + numItems;
                windowManagerName = sf::String::fromUtf8(begin, end);
            }

            if (result == Success)
                XFree(data);

            sf::priv::CloseDisplay(display);

            return true;
        }

        // Get the parent window.
        ::Window getParentWindow(::Display* disp, ::Window win)
        {
            ::Window root, parent;
            ::Window* children = nullptr;
            unsigned int numChildren;

            XQueryTree(disp, win, &root, &parent, &children, &numChildren);

            // Children information is not used, so must be freed.
            if (children != nullptr)
                XFree(children);

            return parent;
        }

        // Get the Frame Extents from EWMH WMs that support it.
        bool getEWMHFrameExtents(::Display* disp, ::Window win,
            long& xFrameExtent, long& yFrameExtent)
        {
            if (!ewmhSupported())
                return false;

            Atom frameExtents = sf::priv::getAtom("_NET_FRAME_EXTENTS", true);

            if (frameExtents == None)
                return false;

            bool gotFrameExtents = false;
            Atom actualType;
            int actualFormat;
            unsigned long numItems;
            unsigned long numBytesLeft;
            unsigned char* data = nullptr;

            int result = XGetWindowProperty(disp,
                                            win,
                                            frameExtents,
                                            0,
                                            4,
                                            False,
                                            XA_CARDINAL,
                                            &actualType,
                                            &actualFormat,
                                            &numItems,
                                            &numBytesLeft,
                                            &data);

            if ((result == Success) && (actualType == XA_CARDINAL) &&
                (actualFormat == 32) && (numItems == 4) && (numBytesLeft == 0) &&
                (data != nullptr))
            {
                gotFrameExtents = true;

                #pragma GCC diagnostic push
                #pragma GCC diagnostic ignored "-Wcast-align"
                long* extents = reinterpret_cast<long*>(data);
                #pragma GCC diagnostic pop

                xFrameExtent = extents[0]; // Left.
                yFrameExtent = extents[2]; // Top.
            }

            // Always free data.
            if (data != nullptr)
                XFree(data);

            return gotFrameExtents;
        }

        // Check if the current WM is in the list of good WMs that provide
        // a correct absolute position for the window when queried.
        bool isWMAbsolutePositionGood()
        {
            // This can only work with EWMH, to get the name.
            if (!ewmhSupported())
                return false;

            for (const sf::String& name : wmAbsPosGood)
            {
                if (name == windowManagerName)
                    return true;
            }

            return false;
        }

        sf::Keyboard::Key keysymToSF(KeySym symbol)
        {
            switch (symbol)
            {
                case XK_Shift_L:      return sf::Keyboard::LShift;
                case XK_Shift_R:      return sf::Keyboard::RShift;
                case XK_Control_L:    return sf::Keyboard::LControl;
                case XK_Control_R:    return sf::Keyboard::RControl;
                case XK_Alt_L:        return sf::Keyboard::LAlt;
                case XK_Alt_R:        return sf::Keyboard::RAlt;
                case XK_Super_L:      return sf::Keyboard::LSystem;
                case XK_Super_R:      return sf::Keyboard::RSystem;
                case XK_Menu:         return sf::Keyboard::Menu;
                case XK_Escape:       return sf::Keyboard::Escape;
                case XK_semicolon:    return sf::Keyboard::Semicolon;
                case XK_slash:        return sf::Keyboard::Slash;
                case XK_equal:        return sf::Keyboard::Equal;
                case XK_minus:        return sf::Keyboard::Hyphen;
                case XK_bracketleft:  return sf::Keyboard::LBracket;
                case XK_bracketright: return sf::Keyboard::RBracket;
                case XK_comma:        return sf::Keyboard::Comma;
                case XK_period:       return sf::Keyboard::Period;
                case XK_apostrophe:   return sf::Keyboard::Quote;
                case XK_backslash:    return sf::Keyboard::Backslash;
                case XK_grave:        return sf::Keyboard::Tilde;
                case XK_space:        return sf::Keyboard::Space;
                case XK_Return:       return sf::Keyboard::Enter;
                case XK_KP_Enter:     return sf::Keyboard::Enter;
                case XK_BackSpace:    return sf::Keyboard::Backspace;
                case XK_Tab:          return sf::Keyboard::Tab;
                case XK_Prior:        return sf::Keyboard::PageUp;
                case XK_Next:         return sf::Keyboard::PageDown;
                case XK_End:          return sf::Keyboard::End;
                case XK_Home:         return sf::Keyboard::Home;
                case XK_Insert:       return sf::Keyboard::Insert;
                case XK_Delete:       return sf::Keyboard::Delete;
                case XK_KP_Add:       return sf::Keyboard::Add;
                case XK_KP_Subtract:  return sf::Keyboard::Subtract;
                case XK_KP_Multiply:  return sf::Keyboard::Multiply;
                case XK_KP_Divide:    return sf::Keyboard::Divide;
                case XK_Pause:        return sf::Keyboard::Pause;
                case XK_F1:           return sf::Keyboard::F1;
                case XK_F2:           return sf::Keyboard::F2;
                case XK_F3:           return sf::Keyboard::F3;
                case XK_F4:           return sf::Keyboard::F4;
                case XK_F5:           return sf::Keyboard::F5;
                case XK_F6:           return sf::Keyboard::F6;
                case XK_F7:           return sf::Keyboard::F7;
                case XK_F8:           return sf::Keyboard::F8;
                case XK_F9:           return sf::Keyboard::F9;
                case XK_F10:          return sf::Keyboard::F10;
                case XK_F11:          return sf::Keyboard::F11;
                case XK_F12:          return sf::Keyboard::F12;
                case XK_F13:          return sf::Keyboard::F13;
                case XK_F14:          return sf::Keyboard::F14;
                case XK_F15:          return sf::Keyboard::F15;
                case XK_Left:         return sf::Keyboard::Left;
                case XK_Right:        return sf::Keyboard::Right;
                case XK_Up:           return sf::Keyboard::Up;
                case XK_Down:         return sf::Keyboard::Down;
                case XK_KP_Insert:    return sf::Keyboard::Numpad0;
                case XK_KP_End:       return sf::Keyboard::Numpad1;
                case XK_KP_Down:      return sf::Keyboard::Numpad2;
                case XK_KP_Page_Down: return sf::Keyboard::Numpad3;
                case XK_KP_Left:      return sf::Keyboard::Numpad4;
                case XK_KP_Begin:     return sf::Keyboard::Numpad5;
                case XK_KP_Right:     return sf::Keyboard::Numpad6;
                case XK_KP_Home:      return sf::Keyboard::Numpad7;
                case XK_KP_Up:        return sf::Keyboard::Numpad8;
                case XK_KP_Page_Up:   return sf::Keyboard::Numpad9;
                case XK_a:            return sf::Keyboard::A;
                case XK_b:            return sf::Keyboard::B;
                case XK_c:            return sf::Keyboard::C;
                case XK_d:            return sf::Keyboard::D;
                case XK_e:            return sf::Keyboard::E;
                case XK_f:            return sf::Keyboard::F;
                case XK_g:            return sf::Keyboard::G;
                case XK_h:            return sf::Keyboard::H;
                case XK_i:            return sf::Keyboard::I;
                case XK_j:            return sf::Keyboard::J;
                case XK_k:            return sf::Keyboard::K;
                case XK_l:            return sf::Keyboard::L;
                case XK_m:            return sf::Keyboard::M;
                case XK_n:            return sf::Keyboard::N;
                case XK_o:            return sf::Keyboard::O;
                case XK_p:            return sf::Keyboard::P;
                case XK_q:            return sf::Keyboard::Q;
                case XK_r:            return sf::Keyboard::R;
                case XK_s:            return sf::Keyboard::S;
                case XK_t:            return sf::Keyboard::T;
                case XK_u:            return sf::Keyboard::U;
                case XK_v:            return sf::Keyboard::V;
                case XK_w:            return sf::Keyboard::W;
                case XK_x:            return sf::Keyboard::X;
                case XK_y:            return sf::Keyboard::Y;
                case XK_z:            return sf::Keyboard::Z;
                case XK_0:            return sf::Keyboard::Num0;
                case XK_1:            return sf::Keyboard::Num1;
                case XK_2:            return sf::Keyboard::Num2;
                case XK_3:            return sf::Keyboard::Num3;
                case XK_4:            return sf::Keyboard::Num4;
                case XK_5:            return sf::Keyboard::Num5;
                case XK_6:            return sf::Keyboard::Num6;
                case XK_7:            return sf::Keyboard::Num7;
                case XK_8:            return sf::Keyboard::Num8;
                case XK_9:            return sf::Keyboard::Num9;
            }

            return sf::Keyboard::Unknown;
        }
    }
}


namespace sf
{
namespace priv
{
////////////////////////////////////////////////////////////
WindowImplX11::WindowImplX11(WindowHandle handle) :
m_window         (0),
m_screen         (0),
m_inputMethod    (nullptr),
m_inputContext   (nullptr),
m_isExternal     (true),
m_oldVideoMode   (0),
m_oldRRCrtc      (0),
m_hiddenCursor   (0),
m_lastCursor     (None),
m_keyRepeat      (true),
m_previousSize   (-1, -1),
m_useSizeHints   (false),
m_fullscreen     (false),
m_cursorGrabbed  (false),
m_windowMapped   (false),
m_iconPixmap     (0),
m_iconMaskPixmap (0),
m_lastInputTime  (0)
{
    using namespace WindowsImplX11Impl;

    // Open a connection with the X server
    m_display = OpenDisplay();

    // Make sure to check for EWMH support before we do anything
    ewmhSupported();

    m_screen = DefaultScreen(m_display);

    // Save the window handle
    m_window = handle;

    if (m_window)
    {
        // Make sure the window is listening to all the required events
        XSetWindowAttributes attributes;
        attributes.event_mask = eventMask;

        XChangeWindowAttributes(m_display, m_window, CWEventMask, &attributes);

        // Set the WM protocols
        setProtocols();

        // Do some common initializations
        initialize();
    }
}


////////////////////////////////////////////////////////////
WindowImplX11::WindowImplX11(VideoMode mode, const String& title, unsigned long style, const ContextSettings& settings) :
m_window         (0),
m_screen         (0),
m_inputMethod    (nullptr),
m_inputContext   (nullptr),
m_isExternal     (false),
m_oldVideoMode   (0),
m_oldRRCrtc      (0),
m_hiddenCursor   (0),
m_lastCursor     (None),
m_keyRepeat      (true),
m_previousSize   (-1, -1),
m_useSizeHints   (false),
m_fullscreen     ((style & Style::Fullscreen) != 0),
m_cursorGrabbed  (m_fullscreen),
m_windowMapped   (false),
m_iconPixmap     (0),
m_iconMaskPixmap (0),
m_lastInputTime  (0)
{
    using namespace WindowsImplX11Impl;

    // Open a connection with the X server
    m_display = OpenDisplay();

    // Make sure to check for EWMH support before we do anything
    ewmhSupported();

    m_screen = DefaultScreen(m_display);

    // Compute position and size
    Vector2i windowPosition;
    if(m_fullscreen)
    {
        windowPosition = getPrimaryMonitorPosition();
    }
    else
    {
        windowPosition.x = (DisplayWidth(m_display, m_screen) - static_cast<int>(mode.width))  / 2;
        windowPosition.y = (DisplayWidth(m_display, m_screen) - static_cast<int>(mode.height)) / 2;
    }

    unsigned int width  = mode.width;
    unsigned int height = mode.height;

    Visual* visual = nullptr;
    int depth = 0;

    // Check if the user chose to not create an OpenGL context (settings.attributeFlags will be 0xFFFFFFFF)
    if (settings.attributeFlags == 0xFFFFFFFF)
    {
        // Choose default visual since the user is going to use their own rendering API
        visual = DefaultVisual(m_display, m_screen);
        depth = DefaultDepth(m_display, m_screen);
    }
    else
    {
        // Choose the visual according to the context settings
        XVisualInfo visualInfo = ContextType::selectBestVisual(m_display, mode.bitsPerPixel, settings);

        visual = visualInfo.visual;
        depth = visualInfo.depth;
    }

    // Define the window attributes
    XSetWindowAttributes attributes;
    attributes.colormap = XCreateColormap(m_display, DefaultRootWindow(m_display), visual, AllocNone);
    attributes.event_mask = eventMask;
    attributes.override_redirect = (m_fullscreen && !ewmhSupported()) ? True : False;

    m_window = XCreateWindow(m_display,
                             DefaultRootWindow(m_display),
                             windowPosition.x, windowPosition.y,
                             width, height,
                             0,
                             depth,
                             InputOutput,
                             visual,
                             CWEventMask | CWOverrideRedirect | CWColormap,
                             &attributes);

    if (!m_window)
    {
        err() << "Failed to create window" << std::endl;
        return;
    }

    // Set the WM protocols
    setProtocols();

    // Set the WM initial state to the normal state
    XWMHints* xHints = XAllocWMHints();
    xHints->flags         = StateHint;
    xHints->initial_state = NormalState;
    XSetWMHints(m_display, m_window, xHints);
    XFree(xHints);

    // If not in fullscreen, set the window's style (tell the window manager to
    // change our window's decorations and functions according to the requested style)
    if (!m_fullscreen)
    {
        Atom WMHintsAtom = getAtom("_MOTIF_WM_HINTS", false);
        if (WMHintsAtom)
        {
            static const unsigned long MWM_HINTS_FUNCTIONS   = 1 << 0;
            static const unsigned long MWM_HINTS_DECORATIONS = 1 << 1;

            //static const unsigned long MWM_DECOR_ALL         = 1 << 0;
            static const unsigned long MWM_DECOR_BORDER      = 1 << 1;
            static const unsigned long MWM_DECOR_RESIZEH     = 1 << 2;
            static const unsigned long MWM_DECOR_TITLE       = 1 << 3;
            static const unsigned long MWM_DECOR_MENU        = 1 << 4;
            static const unsigned long MWM_DECOR_MINIMIZE    = 1 << 5;
            static const unsigned long MWM_DECOR_MAXIMIZE    = 1 << 6;

            //static const unsigned long MWM_FUNC_ALL          = 1 << 0;
            static const unsigned long MWM_FUNC_RESIZE       = 1 << 1;
            static const unsigned long MWM_FUNC_MOVE         = 1 << 2;
            static const unsigned long MWM_FUNC_MINIMIZE     = 1 << 3;
            static const unsigned long MWM_FUNC_MAXIMIZE     = 1 << 4;
            static const unsigned long MWM_FUNC_CLOSE        = 1 << 5;

            struct WMHints
            {
                unsigned long flags;
                unsigned long functions;
                unsigned long decorations;
                long          inputMode;
                unsigned long state;
            };

            WMHints hints;
            std::memset(&hints, 0, sizeof(hints));
            hints.flags       = MWM_HINTS_FUNCTIONS | MWM_HINTS_DECORATIONS;
            hints.decorations = 0;
            hints.functions   = 0;

            if (style & Style::Titlebar)
            {
                hints.decorations |= MWM_DECOR_BORDER | MWM_DECOR_TITLE | MWM_DECOR_MINIMIZE | MWM_DECOR_MENU;
                hints.functions   |= MWM_FUNC_MOVE | MWM_FUNC_MINIMIZE;
            }
            if (style & Style::Resize)
            {
                hints.decorations |= MWM_DECOR_MAXIMIZE | MWM_DECOR_RESIZEH;
                hints.functions   |= MWM_FUNC_MAXIMIZE | MWM_FUNC_RESIZE;
            }
            if (style & Style::Close)
            {
                hints.decorations |= 0;
                hints.functions   |= MWM_FUNC_CLOSE;
            }

            XChangeProperty(m_display,
                            m_window,
                            WMHintsAtom,
                            WMHintsAtom,
                            32,
                            PropModeReplace,
                            reinterpret_cast<const unsigned char*>(&hints),
                            5);
        }
    }

    // This is a hack to force some windows managers to disable resizing
    if (!(style & Style::Resize))
    {
        m_useSizeHints = true;
        XSizeHints* sizeHints = XAllocSizeHints();
        sizeHints->flags = PMinSize | PMaxSize | USPosition;
        sizeHints->min_width  = sizeHints->max_width  = static_cast<int>(width);
        sizeHints->min_height = sizeHints->max_height = static_cast<int>(height);
        sizeHints->x = windowPosition.x;
        sizeHints->y = windowPosition.y;
        XSetWMNormalHints(m_display, m_window, sizeHints);
        XFree(sizeHints);
    }

    // Set the window's WM class (this can be used by window managers)
    XClassHint* hint = XAllocClassHint();

    // The instance name should be something unique to this invocation
    // of the application but is rarely if ever used these days.
    // For simplicity, we retrieve it via the base executable name.
    std::string executableName = findExecutableName();
    std::vector<char> windowInstance(executableName.size() + 1, 0);
    std::copy(executableName.begin(), executableName.end(), windowInstance.begin());
    hint->res_name = windowInstance.data();

    // The class name identifies a class of windows that
    // "are of the same type". We simply use the initial window name as
    // the class name.
    std::string ansiTitle = title.toAnsiString();
    std::vector<char> windowClass(ansiTitle.size() + 1, 0);
    std::copy(ansiTitle.begin(), ansiTitle.end(), windowClass.begin());
    hint->res_class = windowClass.data();

    XSetClassHint(m_display, m_window, hint);

    XFree(hint);

    // Set the window's name
    setTitle(title);

    // Do some common initializations
    initialize();

    // Set fullscreen video mode and switch to fullscreen if necessary
    if (m_fullscreen)
    {
        // Disable hint for min and max size,
        // otherwise some windows managers will not remove window decorations
        XSizeHints *sizeHints = XAllocSizeHints();
        long flags = 0;
        XGetWMNormalHints(m_display, m_window, sizeHints, &flags);
        sizeHints->flags &= ~(PMinSize | PMaxSize);
        XSetWMNormalHints(m_display, m_window, sizeHints);
        XFree(sizeHints);

        setVideoMode(mode);
        switchToFullscreen();
    }
}


////////////////////////////////////////////////////////////
WindowImplX11::~WindowImplX11()
{
    using namespace WindowsImplX11Impl;

    // Cleanup graphical resources
    cleanup();

    // Destroy icon pixmap
    if (m_iconPixmap)
        XFreePixmap(m_display, m_iconPixmap);

    // Destroy icon mask pixmap
    if (m_iconMaskPixmap)
        XFreePixmap(m_display, m_iconMaskPixmap);

    // Destroy the cursor
    if (m_hiddenCursor)
        XFreeCursor(m_display, m_hiddenCursor);

    // Destroy the input context
    if (m_inputContext)
        XDestroyIC(m_inputContext);

    // Destroy the window
    if (m_window && !m_isExternal)
    {
        XDestroyWindow(m_display, m_window);
        XFlush(m_display);
    }

    // Close the input method
    if (m_inputMethod)
        CloseXIM(m_inputMethod);

    // Close the connection with the X server
    CloseDisplay(m_display);

    // Remove this window from the global list of windows (required for focus request)
    Lock lock(allWindowsMutex);
    allWindows.erase(std::find(allWindows.begin(), allWindows.end(), this));
}


////////////////////////////////////////////////////////////
WindowHandle WindowImplX11::getSystemHandle() const
{
    return m_window;
}


////////////////////////////////////////////////////////////
void WindowImplX11::processEvents()
{
    using namespace WindowsImplX11Impl;

    XEvent event;

    // Pick out the events that are interesting for this window
    while (XCheckIfEvent(m_display, &event, &checkEvent, reinterpret_cast<XPointer>(m_window)))
        m_events.push_back(event);

    // Handle the events for this window that we just picked out
    while (!m_events.empty())
    {
        event = m_events.front();
        m_events.pop_front();
        processEvent(event);
    }

    // Process clipboard window events
    priv::ClipboardImpl::processEvents();
}


////////////////////////////////////////////////////////////
Vector2i WindowImplX11::getPosition() const
{
    using namespace WindowsImplX11Impl;

    // Get absolute position of our window relative to root window. This
    // takes into account all information that X11 has, including X11
    // border widths and any decorations. It corresponds to where the
    // window actually is, but not necessarily to where we told it to
    // go using setPosition() and XMoveWindow(). To have the two match
    // as expected, we may have to subtract decorations and borders.
    ::Window child;
    int xAbsRelToRoot, yAbsRelToRoot;

    XTranslateCoordinates(m_display, m_window, DefaultRootWindow(m_display),
        0, 0, &xAbsRelToRoot, &yAbsRelToRoot, &child);

    // CASE 1: some rare WMs actually put the window exactly where we tell
    // it to, even with decorations and such, which get shifted back.
    // In these rare cases, we can use the absolute value directly.
    if (isWMAbsolutePositionGood())
        return Vector2i(xAbsRelToRoot, yAbsRelToRoot);

    // CASE 2: most modern WMs support EWMH and can define _NET_FRAME_EXTENTS
    // with the exact frame size to subtract, so if present, we prefer it and
    // query it first. According to spec, this already includes any borders.
    long xFrameExtent, yFrameExtent;

    if (getEWMHFrameExtents(m_display, m_window, xFrameExtent, yFrameExtent))
    {
        // Get final X/Y coordinates: subtract EWMH frame extents from
        // absolute window position.
        return Vector2i((xAbsRelToRoot - static_cast<int>(xFrameExtent)), (yAbsRelToRoot - static_cast<int>(yFrameExtent)));
    }

    // CASE 3: EWMH frame extents were not available, use geometry.
    // We climb back up to the window before the root and use its
    // geometry information to extract X/Y position. This because
    // re-parenting WMs may re-parent the window multiple times, so
    // we'd have to climb up to the furthest ancestor and sum the
    // relative differences and borders anyway; and doing that to
    // subtract those values from the absolute coordinates of the
    // window is equivalent to going up the tree and asking the
    // furthest ancestor what it's relative distance to the root is.
    // So we use that approach because it's simpler.
    // This approach assumes that any window between the root and
    // our window is part of decorations/borders in some way. This
    // seems to hold true for most reasonable WM implementations.
    ::Window ancestor = m_window;
    ::Window root = DefaultRootWindow(m_display);

    while (getParentWindow(m_display, ancestor) != root)
    {
        // Next window up (parent window).
        ancestor = getParentWindow(m_display, ancestor);
    }

    // Get final X/Y coordinates: take the relative position to
    // the root of the furthest ancestor window.
    int xRelToRoot, yRelToRoot;
    unsigned int width, height, borderWidth, depth;

    XGetGeometry(m_display, ancestor, &root, &xRelToRoot, &yRelToRoot,
        &width, &height, &borderWidth, &depth);

    return Vector2i(xRelToRoot, yRelToRoot);
}


////////////////////////////////////////////////////////////
void WindowImplX11::setPosition(const Vector2i& position)
{
    XMoveWindow(m_display, m_window, position.x, position.y);
    XFlush(m_display);
}


////////////////////////////////////////////////////////////
Vector2u WindowImplX11::getSize() const
{
    XWindowAttributes attributes;
    XGetWindowAttributes(m_display, m_window, &attributes);
    return Vector2u(Vector2i(attributes.width, attributes.height));
}


////////////////////////////////////////////////////////////
void WindowImplX11::setSize(const Vector2u& size)
{
    // If resizing is disable for the window we have to update the size hints (required by some window managers).
    if (m_useSizeHints)
    {
        XSizeHints* sizeHints = XAllocSizeHints();
        sizeHints->flags = PMinSize | PMaxSize;
        sizeHints->min_width  = sizeHints->max_width  = static_cast<int>(size.x);
        sizeHints->min_height = sizeHints->max_height = static_cast<int>(size.y);
        XSetWMNormalHints(m_display, m_window, sizeHints);
        XFree(sizeHints);
    }

    XResizeWindow(m_display, m_window, size.x, size.y);
    XFlush(m_display);
}


////////////////////////////////////////////////////////////
void WindowImplX11::setTitle(const String& title)
{
    // Bare X11 has no Unicode window title support.
    // There is however an option to tell the window manager your Unicode title via hints.

    // Convert to UTF-8 encoding.
    std::basic_string<Uint8> utf8Title;
    Utf32::toUtf8(title.begin(), title.end(), std::back_inserter(utf8Title));

    Atom useUtf8 = getAtom("UTF8_STRING", false);

    // Set the _NET_WM_NAME atom, which specifies a UTF-8 encoded window title.
    Atom wmName = getAtom("_NET_WM_NAME", false);
    XChangeProperty(m_display, m_window, wmName, useUtf8, 8,
                    PropModeReplace, utf8Title.c_str(), static_cast<int>(utf8Title.size()));

    // Set the _NET_WM_ICON_NAME atom, which specifies a UTF-8 encoded window title.
    Atom wmIconName = getAtom("_NET_WM_ICON_NAME", false);
    XChangeProperty(m_display, m_window, wmIconName, useUtf8, 8,
                    PropModeReplace, utf8Title.c_str(), static_cast<int>(utf8Title.size()));

    // Set the non-Unicode title as a fallback for window managers who don't support _NET_WM_NAME.
    #ifdef X_HAVE_UTF8_STRING
    Xutf8SetWMProperties(m_display,
                         m_window,
                         title.toAnsiString().c_str(),
                         title.toAnsiString().c_str(),
                         nullptr,
                         0,
                         nullptr,
                         nullptr,
                         nullptr);
    #else
    XmbSetWMProperties(m_display,
                       m_window,
                       title.toAnsiString().c_str(),
                       title.toAnsiString().c_str(),
                       nullptr,
                       0,
                       nullptr,
                       nullptr,
                       nullptr);
    #endif
}


////////////////////////////////////////////////////////////
void WindowImplX11::setIcon(unsigned int width, unsigned int height, const Uint8* pixels)
{
    // X11 wants BGRA pixels: swap red and blue channels
    // Note: this memory will be freed by XDestroyImage
    auto* iconPixels = static_cast<Uint8*>(std::malloc(width * height * 4));
    for (std::size_t i = 0; i < width * height; ++i)
    {
        iconPixels[i * 4 + 0] = pixels[i * 4 + 2];
        iconPixels[i * 4 + 1] = pixels[i * 4 + 1];
        iconPixels[i * 4 + 2] = pixels[i * 4 + 0];
        iconPixels[i * 4 + 3] = pixels[i * 4 + 3];
    }

    // Create the icon pixmap
    Visual*      defVisual = DefaultVisual(m_display, m_screen);
    auto defDepth  = static_cast<unsigned int>(DefaultDepth(m_display, m_screen));
    XImage* iconImage = XCreateImage(m_display, defVisual, defDepth, ZPixmap, 0, reinterpret_cast<char*>(iconPixels), width, height, 32, 0);
    if (!iconImage)
    {
        err() << "Failed to set the window's icon" << std::endl;
        return;
    }

    if (m_iconPixmap)
        XFreePixmap(m_display, m_iconPixmap);

    if (m_iconMaskPixmap)
        XFreePixmap(m_display, m_iconMaskPixmap);

    m_iconPixmap = XCreatePixmap(m_display, RootWindow(m_display, m_screen), width, height, defDepth);
    XGCValues values;
    GC iconGC = XCreateGC(m_display, m_iconPixmap, 0, &values);
    XPutImage(m_display, m_iconPixmap, iconGC, iconImage, 0, 0, 0, 0, width, height);
    XFreeGC(m_display, iconGC);
    XDestroyImage(iconImage);

    // Create the mask pixmap (must have 1 bit depth)
    std::size_t pitch = (width + 7) / 8;
    std::vector<Uint8> maskPixels(pitch * height, 0);
    for (std::size_t j = 0; j < height; ++j)
    {
        for (std::size_t i = 0; i < pitch; ++i)
        {
            for (std::size_t k = 0; k < 8; ++k)
            {
                if (i * 8 + k < width)
                {
                    Uint8 opacity = (pixels[(i * 8 + k + j * width) * 4 + 3] > 0) ? 1 : 0;
                    maskPixels[i + j * pitch] |= static_cast<Uint8>(opacity << k);
                }
            }
        }
    }
    m_iconMaskPixmap = XCreatePixmapFromBitmapData(m_display, m_window, reinterpret_cast<char*>(maskPixels.data()), width, height, 1, 0, 1);

    // Send our new icon to the window through the WMHints
    XWMHints* hints = XAllocWMHints();
    hints->flags       = IconPixmapHint | IconMaskHint;
    hints->icon_pixmap = m_iconPixmap;
    hints->icon_mask   = m_iconMaskPixmap;
    XSetWMHints(m_display, m_window, hints);
    XFree(hints);

    // ICCCM wants BGRA pixels: swap red and blue channels
    // ICCCM also wants the first 2 unsigned 32-bit values to be width and height
    std::vector<unsigned long> icccmIconPixels(2 + width * height, 0);
    unsigned long* ptr = icccmIconPixels.data();

    #pragma GCC diagnostic push
    #pragma GCC diagnostic ignored "-Wnull-dereference" // False positive.
    *ptr++ = width;
    *ptr++ = height;
    #pragma GCC diagnostic pop

    for (std::size_t i = 0; i < width * height; ++i)
    {
        *ptr++ = static_cast<unsigned long>((pixels[i * 4 + 2] << 0 ) |
                                            (pixels[i * 4 + 1] << 8 ) |
                                            (pixels[i * 4 + 0] << 16) |
                                            (pixels[i * 4 + 3] << 24));
    }

    Atom netWmIcon = getAtom("_NET_WM_ICON");

    XChangeProperty(m_display,
                    m_window,
                    netWmIcon,
                    XA_CARDINAL,
                    32,
                    PropModeReplace,
                    reinterpret_cast<const unsigned char*>(icccmIconPixels.data()),
                    static_cast<int>(2 + width * height));

    XFlush(m_display);
}


////////////////////////////////////////////////////////////
void WindowImplX11::setVisible(bool visible)
{
    if (visible)
    {
        XMapWindow(m_display, m_window);

        if(m_fullscreen)
            switchToFullscreen();

        XFlush(m_display);

        // Before continuing, make sure the WM has
        // internally marked the window as viewable
        while (!m_windowMapped && !m_isExternal)
            processEvents();
    }
    else
    {
        XUnmapWindow(m_display, m_window);

        XFlush(m_display);

        // Before continuing, make sure the WM has
        // internally marked the window as unviewable
        while (m_windowMapped && !m_isExternal)
            processEvents();
    }
}


////////////////////////////////////////////////////////////
void WindowImplX11::setMouseCursorVisible(bool visible)
{
    XDefineCursor(m_display, m_window, visible ? m_lastCursor : m_hiddenCursor);
    XFlush(m_display);
}


////////////////////////////////////////////////////////////
void WindowImplX11::setMouseCursor(const CursorImpl& cursor)
{
    m_lastCursor = cursor.m_cursor;
    XDefineCursor(m_display, m_window, m_lastCursor);
    XFlush(m_display);
}


////////////////////////////////////////////////////////////
void WindowImplX11::setMouseCursorGrabbed(bool grabbed)
{
    using namespace WindowsImplX11Impl;

    // This has no effect in fullscreen mode
    if (m_fullscreen || (m_cursorGrabbed == grabbed))
        return;

    if (grabbed)
    {
        // Try multiple times to grab the cursor
        for (unsigned int trial = 0; trial < maxTrialsCount; ++trial)
        {
            int result = XGrabPointer(m_display, m_window, True, None, GrabModeAsync, GrabModeAsync, m_window, None, CurrentTime);

            if (result == GrabSuccess)
            {
                m_cursorGrabbed = true;
                break;
            }

            // The cursor grab failed, trying again after a small sleep
            sf::sleep(sf::milliseconds(50));
        }

        if (!m_cursorGrabbed)
            err() << "Failed to grab mouse cursor" << std::endl;
    }
    else
    {
        // Release the cursor from the window and disable cursor grabbing
        XUngrabPointer(m_display, CurrentTime);
        m_cursorGrabbed = false;
    }
}


////////////////////////////////////////////////////////////
void WindowImplX11::setKeyRepeatEnabled(bool enabled)
{
    m_keyRepeat = enabled;
}


////////////////////////////////////////////////////////////
void WindowImplX11::requestFocus()
{
    using namespace WindowsImplX11Impl;

    // Focus is only stolen among SFML windows, not between applications
    // Check the global list of windows to find out whether an SFML window has the focus
    // Note: can't handle console and other non-SFML windows belonging to the application.
    bool sfmlWindowFocused = false;

    {
        Lock lock(allWindowsMutex);
        for (sf::priv::WindowImplX11* windowPtr : allWindows)
        {
            if (windowPtr->hasFocus())
            {
                sfmlWindowFocused = true;
                break;
            }
        }
    }

    // Check if window is viewable (not on other desktop, ...)
    // TODO: Check also if minimized
    XWindowAttributes attributes;
    if (XGetWindowAttributes(m_display, m_window, &attributes) == 0)
    {
        sf::err() << "Failed to check if window is viewable while requesting focus" << std::endl;
        return; // error getting attribute
    }

    bool windowViewable = (attributes.map_state == IsViewable);

    if (sfmlWindowFocused && windowViewable)
    {
        // Another SFML window of this application has the focus and the current window is viewable:
        // steal focus (i.e. bring window to the front and give it input focus)
        grabFocus();
    }
    else
    {
        // Otherwise: display urgency hint (flashing application logo)
        // Ensure WM hints exist, allocate if necessary
        XWMHints* hints = XGetWMHints(m_display, m_window);
        if (hints == nullptr)
            hints = XAllocWMHints();

        // Add urgency (notification) flag to hints
        hints->flags |= XUrgencyHint;
        XSetWMHints(m_display, m_window, hints);
        XFree(hints);
    }
}


////////////////////////////////////////////////////////////
bool WindowImplX11::hasFocus() const
{
    ::Window focusedWindow = 0;
    int revertToReturn = 0;
    XGetInputFocus(m_display, &focusedWindow, &revertToReturn);

    return (m_window == focusedWindow);
}


////////////////////////////////////////////////////////////
void WindowImplX11::grabFocus()
{
    using namespace WindowsImplX11Impl;

    Atom netActiveWindow = None;

    if (ewmhSupported())
        netActiveWindow = getAtom("_NET_ACTIVE_WINDOW");

    // Only try to grab focus if the window is mapped
    XWindowAttributes attr;

    XGetWindowAttributes(m_display, m_window, &attr);

    if (attr.map_state == IsUnmapped)
        return;

    if (netActiveWindow)
    {
        XEvent event;
        std::memset(&event, 0, sizeof(event));

        event.type = ClientMessage;
        event.xclient.window = m_window;
        event.xclient.format = 32;
        event.xclient.message_type = netActiveWindow;
        event.xclient.data.l[0] = 1; // Normal application
        event.xclient.data.l[1] = static_cast<long>(m_lastInputTime);
        event.xclient.data.l[2] = 0; // We don't know the currently active window

        int result = XSendEvent(m_display,
                                DefaultRootWindow(m_display),
                                False,
                                SubstructureNotifyMask | SubstructureRedirectMask,
                                &event);

        XFlush(m_display);

        if (!result)
            err() << "Setting fullscreen failed, could not send \"_NET_ACTIVE_WINDOW\" event" << std::endl;
    }
    else
    {
        XRaiseWindow(m_display, m_window);
        XSetInputFocus(m_display, m_window, RevertToPointerRoot, CurrentTime);
        XFlush(m_display);
    }
}


////////////////////////////////////////////////////////////
void WindowImplX11::setVideoMode(const VideoMode& mode)
{
    using namespace WindowsImplX11Impl;

    // Skip mode switching if the new mode is equal to the desktop mode
    if (mode == VideoMode::getDesktopMode())
        return;

    // Check if the XRandR extension is present
    int xRandRMajor, xRandRMinor;
    if (!checkXRandR(xRandRMajor, xRandRMinor))
    {
        // XRandR extension is not supported: we cannot use fullscreen mode
        err() << "Fullscreen is not supported, switching to window mode" << std::endl;
        return;
    }

    // Get root window
    ::Window rootWindow = RootWindow(m_display, m_screen);

    // Get the screen resources
    XRRScreenResources* res = XRRGetScreenResources(m_display, rootWindow);
    if (!res)
    {
        err() << "Failed to get the current screen resources for fullscreen mode, switching to window mode" << std::endl;
        return;
    }

    RROutput output = getOutputPrimary(rootWindow, res, xRandRMajor, xRandRMinor);

    // Get output info from output
    XRROutputInfo* outputInfo = XRRGetOutputInfo(m_display, res, output);
    if (!outputInfo || outputInfo->connection == RR_Disconnected)
    {
        XRRFreeScreenResources(res);

        // If outputInfo->connection == RR_Disconnected, free output info
        if (outputInfo)
            XRRFreeOutputInfo(outputInfo);

        err() << "Failed to get output info for fullscreen mode, switching to window mode" << std::endl;
        return;
    }

    // Retreive current RRMode, screen position and rotation
    XRRCrtcInfo* crtcInfo = XRRGetCrtcInfo(m_display, res, outputInfo->crtc);
    if (!crtcInfo)
    {
        XRRFreeScreenResources(res);
        XRRFreeOutputInfo(outputInfo);
        err() << "Failed to get crtc info for fullscreen mode, switching to window mode" << std::endl;
        return;
    }

    // Find RRMode to set
    bool modeFound = false;
    RRMode xRandMode;

    for (int i = 0; (i < res->nmode) && !modeFound; i++)
    {
        if (crtcInfo->rotation == RR_Rotate_90 || crtcInfo->rotation == RR_Rotate_270)
            std::swap(res->modes[i].height, res->modes[i].width);

        // Check if screen size match
        if ((res->modes[i].width == mode.width) &&
            (res->modes[i].height == mode.height))
        {
            xRandMode = res->modes[i].id;
            modeFound = true;
        }
    }

    if (!modeFound)
    {
        XRRFreeScreenResources(res);
        XRRFreeOutputInfo(outputInfo);
        err() << "Failed to find a matching RRMode for fullscreen mode, switching to window mode" << std::endl;
        return;
    }

    // Save the current video mode before we switch to fullscreen
    m_oldVideoMode = crtcInfo->mode;
    m_oldRRCrtc = outputInfo->crtc;

    // Switch to fullscreen mode
    XRRSetCrtcConfig(m_display,
                     res,
                     outputInfo->crtc,
                     CurrentTime,
                     crtcInfo->x,
                     crtcInfo->y,
                     xRandMode,
                     crtcInfo->rotation,
                     &output,
                     1);

    // Set "this" as the current fullscreen window
    fullscreenWindow = this;

    XRRFreeScreenResources(res);
    XRRFreeOutputInfo(outputInfo);
    XRRFreeCrtcInfo(crtcInfo);
}


////////////////////////////////////////////////////////////
void WindowImplX11::resetVideoMode()
{
    using namespace WindowsImplX11Impl;

    if (fullscreenWindow == this)
    {
        // Try to set old configuration
        // Check if the XRandR extension
        int xRandRMajor, xRandRMinor;
        if (checkXRandR(xRandRMajor, xRandRMinor))
        {
            XRRScreenResources* res = XRRGetScreenResources(m_display, DefaultRootWindow(m_display));
            if (!res)
            {
                err() << "Failed to get the current screen resources to reset the video mode" << std::endl;
                return;
            }

            // Retreive current screen position and rotation
            XRRCrtcInfo* crtcInfo = XRRGetCrtcInfo(m_display, res, m_oldRRCrtc);
            if (!crtcInfo)
            {
                XRRFreeScreenResources(res);
                err() << "Failed to get crtc info to reset the video mode" << std::endl;
                return;
            }

            RROutput output;

            // if version >= 1.3 get the primary screen else take the first screen
            if ((xRandRMajor == 1 && xRandRMinor >= 3) || xRandRMajor > 1)
            {
                output = XRRGetOutputPrimary(m_display, DefaultRootWindow(m_display));

                // Check if returned output is valid, otherwise use the first screen
                if (output == None)
                    output = res->outputs[0];
            }
            else{
                output = res->outputs[0];
            }

            XRRSetCrtcConfig(m_display,
                             res,
                             m_oldRRCrtc,
                             CurrentTime,
                             crtcInfo->x,
                             crtcInfo->y,
                             m_oldVideoMode,
                             crtcInfo->rotation,
                             &output,
                             1);

            XRRFreeCrtcInfo(crtcInfo);
            XRRFreeScreenResources(res);
        }

        // Reset the fullscreen window
        fullscreenWindow = nullptr;
    }
}


////////////////////////////////////////////////////////////
void WindowImplX11::switchToFullscreen()
{
    using namespace WindowsImplX11Impl;

    grabFocus();

    if (ewmhSupported())
    {
        Atom netWmBypassCompositor = getAtom("_NET_WM_BYPASS_COMPOSITOR");

        if (netWmBypassCompositor)
        {
            static const unsigned long bypassCompositor = 1;

            XChangeProperty(m_display,
                            m_window,
                            netWmBypassCompositor,
                            XA_CARDINAL,
                            32,
                            PropModeReplace,
                            reinterpret_cast<const unsigned char*>(&bypassCompositor),
                            1);
        }

        Atom netWmState = getAtom("_NET_WM_STATE", true);
        Atom netWmStateFullscreen = getAtom("_NET_WM_STATE_FULLSCREEN", true);

        if (!netWmState || !netWmStateFullscreen)
        {
            err() << "Setting fullscreen failed. Could not get required atoms" << std::endl;
            return;
        }

        XEvent event;
        std::memset(&event, 0, sizeof(event));

        event.type = ClientMessage;
        event.xclient.window = m_window;
        event.xclient.format = 32;
        event.xclient.message_type = netWmState;
        event.xclient.data.l[0] = 1; // _NET_WM_STATE_ADD
        event.xclient.data.l[1] = static_cast<long>(netWmStateFullscreen);
        event.xclient.data.l[2] = 0; // No second property
        event.xclient.data.l[3] = 1; // Normal window

        int result = XSendEvent(m_display,
                                DefaultRootWindow(m_display),
                                False,
                                SubstructureNotifyMask | SubstructureRedirectMask,
                                &event);

        if (!result)
            err() << "Setting fullscreen failed, could not send \"_NET_WM_STATE\" event" << std::endl;
    }
}


////////////////////////////////////////////////////////////
void WindowImplX11::setProtocols()
{
    using namespace WindowsImplX11Impl;

    Atom wmProtocols = getAtom("WM_PROTOCOLS");
    Atom wmDeleteWindow = getAtom("WM_DELETE_WINDOW");

    if (!wmProtocols)
    {
        err() << "Failed to request WM_PROTOCOLS atom." << std::endl;
        return;
    }

    std::vector<Atom> atoms;

    if (wmDeleteWindow)
    {
        atoms.push_back(wmDeleteWindow);
    }
    else
    {
        err() << "Failed to request WM_DELETE_WINDOW atom." << std::endl;
    }

    Atom netWmPing = None;
    Atom netWmPid = None;

    if (ewmhSupported())
    {
        netWmPing = getAtom("_NET_WM_PING", true);
        netWmPid = getAtom("_NET_WM_PID", true);
    }

    if (netWmPing && netWmPid)
    {
        const long pid = getpid();

        XChangeProperty(m_display,
                        m_window,
                        netWmPid,
                        XA_CARDINAL,
                        32,
                        PropModeReplace,
                        reinterpret_cast<const unsigned char*>(&pid),
                        1);

        atoms.push_back(netWmPing);
    }

    if (!atoms.empty())
    {
        XChangeProperty(m_display,
                        m_window,
                        wmProtocols,
                        XA_ATOM,
                        32,
                        PropModeReplace,
                        reinterpret_cast<const unsigned char*>(atoms.data()),
                        static_cast<int>(atoms.size()));
    }
    else
    {
        err() << "Didn't set any window protocols" << std::endl;
    }
}


////////////////////////////////////////////////////////////
void WindowImplX11::initialize()
{
    using namespace WindowsImplX11Impl;

    // Create the input context
<<<<<<< HEAD
    m_inputMethod = XOpenIM(m_display, nullptr, nullptr, nullptr);
=======
    m_inputMethod = OpenXIM();
>>>>>>> 25675514

    if (m_inputMethod)
    {
        m_inputContext = XCreateIC(m_inputMethod,
                                   XNClientWindow,
                                   m_window,
                                   XNFocusWindow,
                                   m_window,
                                   XNInputStyle,
                                   XIMPreeditNothing | XIMStatusNothing,
                                   nullptr);
    }
    else
    {
        m_inputContext = nullptr;
    }

    if (!m_inputContext)
        err() << "Failed to create input context for window -- TextEntered event won't be able to return unicode" << std::endl;

    Atom wmWindowType = getAtom("_NET_WM_WINDOW_TYPE", false);
    Atom wmWindowTypeNormal = getAtom("_NET_WM_WINDOW_TYPE_NORMAL", false);

    if (wmWindowType && wmWindowTypeNormal)
    {
        XChangeProperty(m_display,
                        m_window,
                        wmWindowType,
                        XA_ATOM,
                        32,
                        PropModeReplace,
                        reinterpret_cast<const unsigned char*>(&wmWindowTypeNormal),
                        1);
    }

    // Show the window
    setVisible(true);

    // Raise the window and grab input focus
    grabFocus();

    // Create the hidden cursor
    createHiddenCursor();

    // Flush the commands queue
    XFlush(m_display);

    // Add this window to the global list of windows (required for focus request)
    Lock lock(allWindowsMutex);
    allWindows.push_back(this);
}


////////////////////////////////////////////////////////////
void WindowImplX11::updateLastInputTime(::Time time)
{
    if (time && (time != m_lastInputTime))
    {
        Atom netWmUserTime = getAtom("_NET_WM_USER_TIME", true);

        if (netWmUserTime)
        {
            XChangeProperty(m_display,
                            m_window,
                            netWmUserTime,
                            XA_CARDINAL,
                            32,
                            PropModeReplace,
                            reinterpret_cast<const unsigned char*>(&time),
                            1);
        }

        m_lastInputTime = time;
    }
}


////////////////////////////////////////////////////////////
void WindowImplX11::createHiddenCursor()
{
    // Create the cursor's pixmap (1x1 pixels)
    Pixmap cursorPixmap = XCreatePixmap(m_display, m_window, 1, 1, 1);
    GC graphicsContext = XCreateGC(m_display, cursorPixmap, 0, nullptr);
    XDrawPoint(m_display, cursorPixmap, graphicsContext, 0, 0);
    XFreeGC(m_display, graphicsContext);

    // Create the cursor, using the pixmap as both the shape and the mask of the cursor
    XColor color;
    color.flags = DoRed | DoGreen | DoBlue;
    color.red = color.blue = color.green = 0;
    m_hiddenCursor = XCreatePixmapCursor(m_display, cursorPixmap, cursorPixmap, &color, &color, 0, 0);

    // We don't need the pixmap any longer, free it
    XFreePixmap(m_display, cursorPixmap);
}


////////////////////////////////////////////////////////////
void WindowImplX11::cleanup()
{
    // Restore the previous video mode (in case we were running in fullscreen)
    resetVideoMode();

    // Unhide the mouse cursor (in case it was hidden)
    setMouseCursorVisible(true);
}


////////////////////////////////////////////////////////////
bool WindowImplX11::processEvent(XEvent& windowEvent)
{
    using namespace WindowsImplX11Impl;

    // This function implements a workaround to properly discard
    // repeated key events when necessary. The problem is that the
    // system's key events policy doesn't match SFML's one: X server will generate
    // both repeated KeyPress and KeyRelease events when maintaining a key down, while
    // SFML only wants repeated KeyPress events. Thus, we have to:
    // - Discard duplicated KeyRelease events when KeyRepeatEnabled is true
    // - Discard both duplicated KeyPress and KeyRelease events when KeyRepeatEnabled is false

    // Detect repeated key events
    if (windowEvent.type == KeyRelease)
    {
        // Find the next KeyPress event with matching keycode and time
        auto it = std::find_if(
            m_events.begin(),
            m_events.end(),
            KeyRepeatFinder(windowEvent.xkey.keycode, windowEvent.xkey.time)
        );

        if (it != m_events.end())
        {
            // If we don't want repeated events, remove the next KeyPress from the queue
            if (!m_keyRepeat)
                m_events.erase(it);

            // This KeyRelease is a repeated event and we don't want it
            return false;
        }
    }

    // Convert the X11 event to a sf::Event
    switch (windowEvent.type)
    {
        // Destroy event
        case DestroyNotify:
        {
            // The window is about to be destroyed: we must cleanup resources
            cleanup();
            break;
        }

        // Gain focus event
        case FocusIn:
        {
            // Update the input context
            if (m_inputContext)
                XSetICFocus(m_inputContext);

            // Grab cursor
            if (m_cursorGrabbed)
            {
                // Try multiple times to grab the cursor
                for (unsigned int trial = 0; trial < maxTrialsCount; ++trial)
                {
                    int result = XGrabPointer(m_display, m_window, True, None, GrabModeAsync, GrabModeAsync, m_window, None, CurrentTime);

                    if (result == GrabSuccess)
                    {
                        m_cursorGrabbed = true;
                        break;
                    }

                    // The cursor grab failed, trying again after a small sleep
                    sf::sleep(sf::milliseconds(50));
                }

                if (!m_cursorGrabbed)
                    err() << "Failed to grab mouse cursor" << std::endl;
            }

            Event event;
            event.type = Event::GainedFocus;
            pushEvent(event);

            // If the window has been previously marked urgent (notification) as a result of a focus request, undo that
            XWMHints* hints = XGetWMHints(m_display, m_window);
            if (hints != nullptr)
            {
                // Remove urgency (notification) flag from hints
                hints->flags &= ~XUrgencyHint;
                XSetWMHints(m_display, m_window, hints);
                XFree(hints);
            }

            break;
        }

        // Lost focus event
        case FocusOut:
        {
            // Update the input context
            if (m_inputContext)
                XUnsetICFocus(m_inputContext);

            // Release cursor
            if (m_cursorGrabbed)
                XUngrabPointer(m_display, CurrentTime);

            Event event;
            event.type = Event::LostFocus;
            pushEvent(event);
            break;
        }

        // Resize event
        case ConfigureNotify:
        {
            // ConfigureNotify can be triggered for other reasons, check if the size has actually changed
            if ((windowEvent.xconfigure.width != m_previousSize.x) || (windowEvent.xconfigure.height != m_previousSize.y))
            {
                Event event;
                event.type        = Event::Resized;
                event.size.width  = static_cast<unsigned int>(windowEvent.xconfigure.width);
                event.size.height = static_cast<unsigned int>(windowEvent.xconfigure.height);
                pushEvent(event);

                m_previousSize.x = windowEvent.xconfigure.width;
                m_previousSize.y = windowEvent.xconfigure.height;
            }
            break;
        }

        // Close event
        case ClientMessage:
        {
            // Input methods might want random ClientMessage events
            if (!XFilterEvent(&windowEvent, None))
            {
                static Atom wmProtocols = getAtom("WM_PROTOCOLS");

                // Handle window manager protocol messages we support
                if (windowEvent.xclient.message_type == wmProtocols)
                {
                    static Atom wmDeleteWindow = getAtom("WM_DELETE_WINDOW");
                    static Atom netWmPing = ewmhSupported() ? getAtom("_NET_WM_PING", true) : None;

                    if ((windowEvent.xclient.format == 32) && (windowEvent.xclient.data.l[0]) == static_cast<long>(wmDeleteWindow))
                    {
                        // Handle the WM_DELETE_WINDOW message
                        Event event;
                        event.type = Event::Closed;
                        pushEvent(event);
                    }
                    else if (netWmPing && (windowEvent.xclient.format == 32) && (windowEvent.xclient.data.l[0]) == static_cast<long>(netWmPing))
                    {
                        // Handle the _NET_WM_PING message, send pong back to WM to show that we are responsive
                        windowEvent.xclient.window = DefaultRootWindow(m_display);

                        XSendEvent(m_display, DefaultRootWindow(m_display), False, SubstructureNotifyMask | SubstructureRedirectMask, &windowEvent);
                    }
                }
            }
            break;
        }

        // Key down event
        case KeyPress:
        {
            Keyboard::Key key = Keyboard::Unknown;

            // Try each KeySym index (modifier group) until we get a match
            for (int i = 0; i < 4; ++i)
            {
                // Get the SFML keyboard code from the keysym of the key that has been pressed
                key = keysymToSF(XLookupKeysym(&windowEvent.xkey, i));

                if (key != Keyboard::Unknown)
                    break;
            }

            // Fill the event parameters
            // TODO: if modifiers are wrong, use XGetModifierMapping to retrieve the actual modifiers mapping
            Event event;
            event.type        = Event::KeyPressed;
            event.key.code    = key;
            event.key.alt     = windowEvent.xkey.state & Mod1Mask;
            event.key.control = windowEvent.xkey.state & ControlMask;
            event.key.shift   = windowEvent.xkey.state & ShiftMask;
            event.key.system  = windowEvent.xkey.state & Mod4Mask;
            pushEvent(event);

            // Generate a TextEntered event
            if (!XFilterEvent(&windowEvent, None))
            {
                #ifdef X_HAVE_UTF8_STRING
                if (m_inputContext)
                {
                    Status status;
                    Uint8  keyBuffer[64];

                    int length = Xutf8LookupString(
                        m_inputContext,
                        &windowEvent.xkey,
                        reinterpret_cast<char*>(keyBuffer),
                        sizeof(keyBuffer),
                        nullptr,
                        &status
                    );

                    if (status == XBufferOverflow)
                        err() << "A TextEntered event has more than 64 bytes of UTF-8 input, and "
                                 "has been discarded\nThis means either you have typed a very long string "
                                 "(more than 20 chars), or your input method is broken in obscure ways." << std::endl;
                    else if (status == XLookupChars)
                    {
                        // There might be more than 1 characters in this event,
                        // so we must iterate it
                        Uint32 unicode = 0;
                        Uint8* iter = keyBuffer;
                        while (iter < keyBuffer + length)
                        {
                            iter = Utf8::decode(iter, keyBuffer + length, unicode, 0);
                            if (unicode != 0)
                            {
                                Event textEvent;
                                textEvent.type         = Event::TextEntered;
                                textEvent.text.unicode = unicode;
                                pushEvent(textEvent);
                            }
                        }
                    }
                }
                else
                #endif
                {
                    static XComposeStatus status;
                    char keyBuffer[16];
                    if (XLookupString(&windowEvent.xkey, keyBuffer, sizeof(keyBuffer), nullptr, &status))
                    {
                        Event textEvent;
                        textEvent.type         = Event::TextEntered;
                        textEvent.text.unicode = static_cast<Uint32>(keyBuffer[0]);
                        pushEvent(textEvent);
                    }
                }
            }

            updateLastInputTime(windowEvent.xkey.time);

            break;
        }

        // Key up event
        case KeyRelease:
        {
            Keyboard::Key key = Keyboard::Unknown;

            // Try each KeySym index (modifier group) until we get a match
            for (int i = 0; i < 4; ++i)
            {
                // Get the SFML keyboard code from the keysym of the key that has been released
                key = keysymToSF(XLookupKeysym(&windowEvent.xkey, i));

                if (key != Keyboard::Unknown)
                    break;
            }

            // Fill the event parameters
            Event event;
            event.type        = Event::KeyReleased;
            event.key.code    = key;
            event.key.alt     = windowEvent.xkey.state & Mod1Mask;
            event.key.control = windowEvent.xkey.state & ControlMask;
            event.key.shift   = windowEvent.xkey.state & ShiftMask;
            event.key.system  = windowEvent.xkey.state & Mod4Mask;
            pushEvent(event);

            break;
        }

        // Mouse button pressed
        case ButtonPress:
        {
            // XXX: Why button 8 and 9?
            // Because 4 and 5 are the vertical wheel and 6 and 7 are horizontal wheel ;)
            unsigned int button = windowEvent.xbutton.button;
            if ((button == Button1) ||
                (button == Button2) ||
                (button == Button3) ||
                (button == 8) ||
                (button == 9))
            {
                Event event;
                event.type          = Event::MouseButtonPressed;
                event.mouseButton.x = windowEvent.xbutton.x;
                event.mouseButton.y = windowEvent.xbutton.y;
                switch(button)
                {
                    case Button1: event.mouseButton.button = Mouse::Left;     break;
                    case Button2: event.mouseButton.button = Mouse::Middle;   break;
                    case Button3: event.mouseButton.button = Mouse::Right;    break;
                    case 8:       event.mouseButton.button = Mouse::XButton1; break;
                    case 9:       event.mouseButton.button = Mouse::XButton2; break;
                }
                pushEvent(event);
            }

            updateLastInputTime(windowEvent.xbutton.time);

            break;
        }

        // Mouse button released
        case ButtonRelease:
        {
            unsigned int button = windowEvent.xbutton.button;
            if ((button == Button1) ||
                (button == Button2) ||
                (button == Button3) ||
                (button == 8) ||
                (button == 9))
            {
                Event event;
                event.type          = Event::MouseButtonReleased;
                event.mouseButton.x = windowEvent.xbutton.x;
                event.mouseButton.y = windowEvent.xbutton.y;
                switch(button)
                {
                    case Button1: event.mouseButton.button = Mouse::Left;     break;
                    case Button2: event.mouseButton.button = Mouse::Middle;   break;
                    case Button3: event.mouseButton.button = Mouse::Right;    break;
                    case 8:       event.mouseButton.button = Mouse::XButton1; break;
                    case 9:       event.mouseButton.button = Mouse::XButton2; break;
                }
                pushEvent(event);
            }
            else if ((button == Button4) || (button == Button5))
            {
                Event event;

                event.type                   = Event::MouseWheelScrolled;
                event.mouseWheelScroll.wheel = Mouse::VerticalWheel;
                event.mouseWheelScroll.delta = (button == Button4) ? 1 : -1;
                event.mouseWheelScroll.x     = windowEvent.xbutton.x;
                event.mouseWheelScroll.y     = windowEvent.xbutton.y;
                pushEvent(event);
            }
            else if ((button == 6) || (button == 7))
            {
                Event event;
                event.type                   = Event::MouseWheelScrolled;
                event.mouseWheelScroll.wheel = Mouse::HorizontalWheel;
                event.mouseWheelScroll.delta = (button == 6) ? 1 : -1;
                event.mouseWheelScroll.x     = windowEvent.xbutton.x;
                event.mouseWheelScroll.y     = windowEvent.xbutton.y;
                pushEvent(event);
            }
            break;
        }

        // Mouse moved
        case MotionNotify:
        {
            Event event;
            event.type        = Event::MouseMoved;
            event.mouseMove.x = windowEvent.xmotion.x;
            event.mouseMove.y = windowEvent.xmotion.y;
            pushEvent(event);
            break;
        }

        // Mouse entered
        case EnterNotify:
        {
            if (windowEvent.xcrossing.mode == NotifyNormal)
            {
                Event event;
                event.type = Event::MouseEntered;
                pushEvent(event);
            }
            break;
        }

        // Mouse left
        case LeaveNotify:
        {
            if (windowEvent.xcrossing.mode == NotifyNormal)
            {
                Event event;
                event.type = Event::MouseLeft;
                pushEvent(event);
            }
            break;
        }

        // Window unmapped
        case UnmapNotify:
        {
            if (windowEvent.xunmap.window == m_window)
                m_windowMapped = false;

            break;
        }

        // Window visibility change
        case VisibilityNotify:
        {
            // We prefer using VisibilityNotify over MapNotify because
            // some window managers like awesome don't internally flag a
            // window as viewable even after it is mapped but before it
            // is visible leading to certain function calls failing with
            // an unviewable error if called before VisibilityNotify arrives

            // Empirical testing on most widely used window managers shows
            // that mapping a window will always lead to a VisibilityNotify
            // event that is not VisibilityFullyObscured
            if (windowEvent.xvisibility.window == m_window)
            {
                if (windowEvent.xvisibility.state != VisibilityFullyObscured)
                    m_windowMapped = true;
            }

            break;
        }

        // Window property change
        case PropertyNotify:
        {
            if (!m_lastInputTime)
                m_lastInputTime = windowEvent.xproperty.time;

            break;
        }
    }

    return true;
}


////////////////////////////////////////////////////////////
bool WindowImplX11::checkXRandR(int& xRandRMajor, int& xRandRMinor)
{
    // Check if the XRandR extension is present
    int version;
    if (!XQueryExtension(m_display, "RANDR", &version, &version, &version))
    {
        err() << "XRandR extension is not supported" << std::endl;
        return false;
    }

    // Check XRandR version, 1.2 required
    if (!XRRQueryVersion(m_display, &xRandRMajor, &xRandRMinor) || xRandRMajor < 1 || (xRandRMajor == 1 && xRandRMinor < 2 ))
    {
        err() << "XRandR is too old" << std::endl;
        return false;
    }

    return true;
}


////////////////////////////////////////////////////////////
RROutput WindowImplX11::getOutputPrimary(::Window& rootWindow, XRRScreenResources* res, int xRandRMajor, int xRandRMinor)
{
    // if xRandR version >= 1.3 get the primary screen else take the first screen
    if ((xRandRMajor == 1 && xRandRMinor >= 3) || xRandRMajor > 1)
    {
        RROutput output = XRRGetOutputPrimary(m_display, rootWindow);

        // Check if returned output is valid, otherwise use the first screen
        if (output == None)
            return res->outputs[0];
        else
            return output;
    }

    // xRandr version can't get the primary screen, use the first screen
    return res->outputs[0];
}


////////////////////////////////////////////////////////////
Vector2i WindowImplX11::getPrimaryMonitorPosition()
{
    Vector2i monitorPosition;

    // Get root window
    ::Window rootWindow = RootWindow(m_display, m_screen);

    // Get the screen resources
    XRRScreenResources* res = XRRGetScreenResources(m_display, rootWindow);
    if (!res)
    {
        err() << "Failed to get the current screen resources for.primary monitor position" << std::endl;
        return monitorPosition;
    }

    // Get xRandr version
    int xRandRMajor, xRandRMinor;
    if (!checkXRandR(xRandRMajor, xRandRMinor))
        xRandRMajor = xRandRMinor = 0;

    RROutput output = getOutputPrimary(rootWindow, res, xRandRMajor, xRandRMinor);

    // Get output info from output
    XRROutputInfo* outputInfo = XRRGetOutputInfo(m_display, res, output);
    if (!outputInfo || outputInfo->connection == RR_Disconnected)
    {
        XRRFreeScreenResources(res);

        // If outputInfo->connection == RR_Disconnected, free output info
        if (outputInfo)
            XRRFreeOutputInfo(outputInfo);

        err() << "Failed to get output info for.primary monitor position" << std::endl;
        return monitorPosition;
    }

    // Retreive current RRMode, screen position and rotation
    XRRCrtcInfo* crtcInfo = XRRGetCrtcInfo(m_display, res, outputInfo->crtc);
    if (!crtcInfo)
    {
        XRRFreeScreenResources(res);
        XRRFreeOutputInfo(outputInfo);
        err() << "Failed to get crtc info for.primary monitor position" << std::endl;
        return monitorPosition;
    }

    monitorPosition.x = crtcInfo->x;
    monitorPosition.y = crtcInfo->y;

    XRRFreeCrtcInfo(crtcInfo);
    XRRFreeOutputInfo(outputInfo);
    XRRFreeScreenResources(res);

    return monitorPosition;
}

} // namespace priv

} // namespace sf<|MERGE_RESOLUTION|>--- conflicted
+++ resolved
@@ -1609,11 +1609,7 @@
     using namespace WindowsImplX11Impl;
 
     // Create the input context
-<<<<<<< HEAD
-    m_inputMethod = XOpenIM(m_display, nullptr, nullptr, nullptr);
-=======
     m_inputMethod = OpenXIM();
->>>>>>> 25675514
 
     if (m_inputMethod)
     {
