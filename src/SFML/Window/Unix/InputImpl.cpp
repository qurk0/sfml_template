////////////////////////////////////////////////////////////
//
// SFML - Simple and Fast Multimedia Library
// Copyright (C) 2007-2022 Laurent Gomila (laurent@sfml-dev.org)
//
// This software is provided 'as-is', without any express or implied warranty.
// In no event will the authors be held liable for any damages arising from the use of this software.
//
// Permission is granted to anyone to use this software for any purpose,
// including commercial applications, and to alter it and redistribute it freely,
// subject to the following restrictions:
//
// 1. The origin of this software must not be misrepresented;
//    you must not claim that you wrote the original software.
//    If you use this software in a product, an acknowledgment
//    in the product documentation would be appreciated but is not required.
//
// 2. Altered source versions must be plainly marked as such,
//    and must not be misrepresented as being the original software.
//
// 3. This notice may not be removed or altered from any source distribution.
//
////////////////////////////////////////////////////////////

////////////////////////////////////////////////////////////
// Headers
////////////////////////////////////////////////////////////

#include <SFML/Window/Unix/Display.hpp>
#include <SFML/Window/Unix/InputImpl.hpp>
#include <SFML/Window/Window.hpp>

#include <X11/Xlib.h>
#include <X11/keysym.h>


namespace sf
{
namespace priv
{
////////////////////////////////////////////////////////////
bool InputImpl::isKeyPressed(Keyboard::Key key)
{
    // Get the corresponding X11 keysym
    KeySym keysym = 0;

    // clang-format off
    switch (key)
    {
        case Keyboard::LShift:     keysym = XK_Shift_L;      break;
        case Keyboard::RShift:     keysym = XK_Shift_R;      break;
        case Keyboard::LControl:   keysym = XK_Control_L;    break;
        case Keyboard::RControl:   keysym = XK_Control_R;    break;
        case Keyboard::LAlt:       keysym = XK_Alt_L;        break;
        case Keyboard::RAlt:       keysym = XK_Alt_R;        break;
        case Keyboard::LSystem:    keysym = XK_Super_L;      break;
        case Keyboard::RSystem:    keysym = XK_Super_R;      break;
        case Keyboard::Menu:       keysym = XK_Menu;         break;
        case Keyboard::Escape:     keysym = XK_Escape;       break;
        case Keyboard::Semicolon:  keysym = XK_semicolon;    break;
        case Keyboard::Slash:      keysym = XK_slash;        break;
        case Keyboard::Equal:      keysym = XK_equal;        break;
        case Keyboard::Hyphen:     keysym = XK_minus;        break;
        case Keyboard::LBracket:   keysym = XK_bracketleft;  break;
        case Keyboard::RBracket:   keysym = XK_bracketright; break;
        case Keyboard::Comma:      keysym = XK_comma;        break;
        case Keyboard::Period:     keysym = XK_period;       break;
        case Keyboard::Quote:      keysym = XK_apostrophe;   break;
        case Keyboard::Backslash:  keysym = XK_backslash;    break;
        case Keyboard::Tilde:      keysym = XK_grave;        break;
        case Keyboard::Space:      keysym = XK_space;        break;
        case Keyboard::Enter:      keysym = XK_Return;       break;
        case Keyboard::Backspace:  keysym = XK_BackSpace;    break;
        case Keyboard::Tab:        keysym = XK_Tab;          break;
        case Keyboard::PageUp:     keysym = XK_Prior;        break;
        case Keyboard::PageDown:   keysym = XK_Next;         break;
        case Keyboard::End:        keysym = XK_End;          break;
        case Keyboard::Home:       keysym = XK_Home;         break;
        case Keyboard::Insert:     keysym = XK_Insert;       break;
        case Keyboard::Delete:     keysym = XK_Delete;       break;
        case Keyboard::Add:        keysym = XK_KP_Add;       break;
        case Keyboard::Subtract:   keysym = XK_KP_Subtract;  break;
        case Keyboard::Multiply:   keysym = XK_KP_Multiply;  break;
        case Keyboard::Divide:     keysym = XK_KP_Divide;    break;
        case Keyboard::Pause:      keysym = XK_Pause;        break;
        case Keyboard::F1:         keysym = XK_F1;           break;
        case Keyboard::F2:         keysym = XK_F2;           break;
        case Keyboard::F3:         keysym = XK_F3;           break;
        case Keyboard::F4:         keysym = XK_F4;           break;
        case Keyboard::F5:         keysym = XK_F5;           break;
        case Keyboard::F6:         keysym = XK_F6;           break;
        case Keyboard::F7:         keysym = XK_F7;           break;
        case Keyboard::F8:         keysym = XK_F8;           break;
        case Keyboard::F9:         keysym = XK_F9;           break;
        case Keyboard::F10:        keysym = XK_F10;          break;
        case Keyboard::F11:        keysym = XK_F11;          break;
        case Keyboard::F12:        keysym = XK_F12;          break;
        case Keyboard::F13:        keysym = XK_F13;          break;
        case Keyboard::F14:        keysym = XK_F14;          break;
        case Keyboard::F15:        keysym = XK_F15;          break;
        case Keyboard::Left:       keysym = XK_Left;         break;
        case Keyboard::Right:      keysym = XK_Right;        break;
        case Keyboard::Up:         keysym = XK_Up;           break;
        case Keyboard::Down:       keysym = XK_Down;         break;
        case Keyboard::Numpad0:    keysym = XK_KP_Insert;    break;
        case Keyboard::Numpad1:    keysym = XK_KP_End;       break;
        case Keyboard::Numpad2:    keysym = XK_KP_Down;      break;
        case Keyboard::Numpad3:    keysym = XK_KP_Page_Down; break;
        case Keyboard::Numpad4:    keysym = XK_KP_Left;      break;
        case Keyboard::Numpad5:    keysym = XK_KP_Begin;     break;
        case Keyboard::Numpad6:    keysym = XK_KP_Right;     break;
        case Keyboard::Numpad7:    keysym = XK_KP_Home;      break;
        case Keyboard::Numpad8:    keysym = XK_KP_Up;        break;
        case Keyboard::Numpad9:    keysym = XK_KP_Page_Up;   break;
        case Keyboard::A:          keysym = XK_a;            break;
        case Keyboard::B:          keysym = XK_b;            break;
        case Keyboard::C:          keysym = XK_c;            break;
        case Keyboard::D:          keysym = XK_d;            break;
        case Keyboard::E:          keysym = XK_e;            break;
        case Keyboard::F:          keysym = XK_f;            break;
        case Keyboard::G:          keysym = XK_g;            break;
        case Keyboard::H:          keysym = XK_h;            break;
        case Keyboard::I:          keysym = XK_i;            break;
        case Keyboard::J:          keysym = XK_j;            break;
        case Keyboard::K:          keysym = XK_k;            break;
        case Keyboard::L:          keysym = XK_l;            break;
        case Keyboard::M:          keysym = XK_m;            break;
        case Keyboard::N:          keysym = XK_n;            break;
        case Keyboard::O:          keysym = XK_o;            break;
        case Keyboard::P:          keysym = XK_p;            break;
        case Keyboard::Q:          keysym = XK_q;            break;
        case Keyboard::R:          keysym = XK_r;            break;
        case Keyboard::S:          keysym = XK_s;            break;
        case Keyboard::T:          keysym = XK_t;            break;
        case Keyboard::U:          keysym = XK_u;            break;
        case Keyboard::V:          keysym = XK_v;            break;
        case Keyboard::W:          keysym = XK_w;            break;
        case Keyboard::X:          keysym = XK_x;            break;
        case Keyboard::Y:          keysym = XK_y;            break;
        case Keyboard::Z:          keysym = XK_z;            break;
        case Keyboard::Num0:       keysym = XK_0;            break;
        case Keyboard::Num1:       keysym = XK_1;            break;
        case Keyboard::Num2:       keysym = XK_2;            break;
        case Keyboard::Num3:       keysym = XK_3;            break;
        case Keyboard::Num4:       keysym = XK_4;            break;
        case Keyboard::Num5:       keysym = XK_5;            break;
        case Keyboard::Num6:       keysym = XK_6;            break;
        case Keyboard::Num7:       keysym = XK_7;            break;
        case Keyboard::Num8:       keysym = XK_8;            break;
        case Keyboard::Num9:       keysym = XK_9;            break;
        default:                   keysym = 0;               break;
    }
    // clang-format on

    // Sanity checks
    if (key < 0 || key >= sf::Keyboard::KeyCount)
        return false;

    // Open a connection with the X server
    Display* display = openDisplay();

    // Convert to keycode
    KeyCode keycode = XKeysymToKeycode(display, keysym);
    if (keycode != 0)
    {
        // Get the whole keyboard state
        char keys[32];
        XQueryKeymap(display, keys);

        // Close the connection with the X server
        closeDisplay(display);

        // Check our keycode
        return (keys[keycode / 8] & (1 << (keycode % 8))) != 0;
    }
    else
    {
        // Close the connection with the X server
        closeDisplay(display);

        return false;
    }
}


////////////////////////////////////////////////////////////
void InputImpl::setVirtualKeyboardVisible(bool /*visible*/)
{
    // Not applicable
}


////////////////////////////////////////////////////////////
bool InputImpl::isMouseButtonPressed(Mouse::Button button)
{
    // Open a connection with the X server
    Display* display = openDisplay();

    // we don't care about these but they are required
    ::Window root, child;
    int      wx, wy;
    int      gx, gy;

    unsigned int buttons = 0;
    XQueryPointer(display, DefaultRootWindow(display), &root, &child, &gx, &gy, &wx, &wy, &buttons);

    // Close the connection with the X server
    closeDisplay(display);

<<<<<<< HEAD
    // clang-format off
=======
    // Buttons 4 and 5 are the vertical wheel and 6 and 7 the horizontal wheel.
    // There is no mask for buttons 8 and 9, so checking the state of buttons
    // Mouse::XButton1 and Mouse::XButton2 is not supported.
>>>>>>> ed6d9448
    switch (button)
    {
        case Mouse::Left:     return buttons & Button1Mask;
        case Mouse::Right:    return buttons & Button3Mask;
        case Mouse::Middle:   return buttons & Button2Mask;
        case Mouse::XButton1: return false; // not supported by X
        case Mouse::XButton2: return false; // not supported by X
        default:              return false;
    }
    // clang-format on

    return false;
}


////////////////////////////////////////////////////////////
Vector2i InputImpl::getMousePosition()
{
    // Open a connection with the X server
    Display* display = openDisplay();

    // we don't care about these but they are required
    ::Window     root, child;
    int          x, y;
    unsigned int buttons;

    int gx = 0;
    int gy = 0;
    XQueryPointer(display, DefaultRootWindow(display), &root, &child, &gx, &gy, &x, &y, &buttons);

    // Close the connection with the X server
    closeDisplay(display);

    return Vector2i(gx, gy);
}


////////////////////////////////////////////////////////////
Vector2i InputImpl::getMousePosition(const WindowBase& relativeTo)
{
    WindowHandle handle = relativeTo.getSystemHandle();
    if (handle)
    {
        // Open a connection with the X server
        Display* display = openDisplay();

        // we don't care about these but they are required
        ::Window     root, child;
        int          gx, gy;
        unsigned int buttons;

        int x = 0;
        int y = 0;
        XQueryPointer(display, handle, &root, &child, &gx, &gy, &x, &y, &buttons);

        // Close the connection with the X server
        closeDisplay(display);

        return Vector2i(x, y);
    }
    else
    {
        return Vector2i();
    }
}


////////////////////////////////////////////////////////////
void InputImpl::setMousePosition(const Vector2i& position)
{
    // Open a connection with the X server
    Display* display = openDisplay();

    XWarpPointer(display, None, DefaultRootWindow(display), 0, 0, 0, 0, position.x, position.y);
    XFlush(display);

    // Close the connection with the X server
    closeDisplay(display);
}


////////////////////////////////////////////////////////////
void InputImpl::setMousePosition(const Vector2i& position, const WindowBase& relativeTo)
{
    // Open a connection with the X server
    Display* display = openDisplay();

    WindowHandle handle = relativeTo.getSystemHandle();
    if (handle)
    {
        XWarpPointer(display, None, handle, 0, 0, 0, 0, position.x, position.y);
        XFlush(display);
    }

    // Close the connection with the X server
    closeDisplay(display);
}


////////////////////////////////////////////////////////////
bool InputImpl::isTouchDown(unsigned int /*finger*/)
{
    // Not applicable
    return false;
}


////////////////////////////////////////////////////////////
Vector2i InputImpl::getTouchPosition(unsigned int /*finger*/)
{
    // Not applicable
    return Vector2i();
}


////////////////////////////////////////////////////////////
Vector2i InputImpl::getTouchPosition(unsigned int /*finger*/, const WindowBase& /*relativeTo*/)
{
    // Not applicable
    return Vector2i();
}

} // namespace priv

} // namespace sf<|MERGE_RESOLUTION|>--- conflicted
+++ resolved
@@ -25,7 +25,6 @@
 ////////////////////////////////////////////////////////////
 // Headers
 ////////////////////////////////////////////////////////////
-
 #include <SFML/Window/Unix/Display.hpp>
 #include <SFML/Window/Unix/InputImpl.hpp>
 #include <SFML/Window/Window.hpp>
@@ -207,13 +206,10 @@
     // Close the connection with the X server
     closeDisplay(display);
 
-<<<<<<< HEAD
-    // clang-format off
-=======
     // Buttons 4 and 5 are the vertical wheel and 6 and 7 the horizontal wheel.
     // There is no mask for buttons 8 and 9, so checking the state of buttons
     // Mouse::XButton1 and Mouse::XButton2 is not supported.
->>>>>>> ed6d9448
+    // clang-format off
     switch (button)
     {
         case Mouse::Left:     return buttons & Button1Mask;
