--- conflicted
+++ resolved
@@ -49,9 +49,14 @@
 
 namespace
 {
-<<<<<<< HEAD
+struct DrmFb
+{
+    gbm_bo*       bo;
+    std::uint32_t fbId;
+};
+
 bool            initialized = false;
-drm             drmNode;
+sf::priv::Drm   drmNode;
 drmEventContext drmEventCtx;
 pollfd          pollFD;
 gbm_device*     gbmDevice      = nullptr;
@@ -68,25 +73,6 @@
 static bool waitForFlip(int timeout)
 {
     while (waitingForFlip)
-=======
-    struct DrmFb
-    {
-        gbm_bo* bo;
-        sf::Uint32 fbId;
-    };
-
-    bool initialized = false;
-    sf::priv::Drm drmNode;
-    drmEventContext drmEventCtx;
-    pollfd pollFD;
-    gbm_device* gbmDevice = NULL;
-    int contextCount = 0;
-    EGLDisplay display = EGL_NO_DISPLAY;
-    int waitingForFlip = 0;
-
-    static void pageFlipHandler(int fd, unsigned int frame,
-        unsigned int sec, unsigned int usec, void* data)
->>>>>>> ed6d9448
     {
         pollFD.revents = 0;
 
@@ -98,30 +84,11 @@
 
         if (pollFD.revents & POLLIN)
         {
-<<<<<<< HEAD
-            drmHandleEvent(drmNode.fd, &drmEventCtx);
+            drmHandleEvent(drmNode.fileDescriptor, &drmEventCtx);
         }
         else
         {
             return false;
-=======
-            pollFD.revents = 0;
-
-            if (poll(&pollFD, 1, timeout) < 0)
-                return false;
-
-            if (pollFD.revents & (POLLHUP | POLLERR))
-                return false;
-
-            if (pollFD.revents & POLLIN)
-            {
-                drmHandleEvent(drmNode.fileDescriptor, &drmEventCtx);
-            }
-            else
-            {
-                return false;
-            }
->>>>>>> ed6d9448
         }
     }
     return true;
@@ -132,37 +99,18 @@
     if (!initialized)
         return;
 
-<<<<<<< HEAD
-    /* Avoid a modeswitch if possible */
-    if (drmNode.mode != &drmNode.original_crtc->mode)
-        drmModeSetCrtc(drmNode.fd,
-                       drmNode.original_crtc->crtc_id,
-                       drmNode.original_crtc->buffer_id,
-                       drmNode.original_crtc->x,
-                       drmNode.original_crtc->y,
-                       &drmNode.connector_id,
-                       1,
-                       &drmNode.original_crtc->mode);
-    else if (getenv("SFML_DRM_DEBUG"))
-        printf("DRM keeping the same mode since using the original one\n");
-
-    drmModeFreeConnector(drmNode.saved_connector);
-    drmModeFreeEncoder(drmNode.saved_encoder);
-    drmModeFreeCrtc(drmNode.original_crtc);
-=======
-        drmModeSetCrtc(drmNode.fileDescriptor,
-                       drmNode.originalCrtc->crtc_id,
-                       drmNode.originalCrtc->buffer_id,
-                       drmNode.originalCrtc->x,
-                       drmNode.originalCrtc->y,
-                       &drmNode.connectorId,
-                       1,
-                       &drmNode.originalCrtc->mode);
-
-        drmModeFreeConnector(drmNode.savedConnector);
-        drmModeFreeEncoder(drmNode.savedEncoder);
-        drmModeFreeCrtc(drmNode.originalCrtc);
->>>>>>> ed6d9448
+    drmModeSetCrtc(drmNode.fileDescriptor,
+                   drmNode.originalCrtc->crtc_id,
+                   drmNode.originalCrtc->buffer_id,
+                   drmNode.originalCrtc->x,
+                   drmNode.originalCrtc->y,
+                   &drmNode.connectorId,
+                   1,
+                   &drmNode.originalCrtc->mode);
+
+    drmModeFreeConnector(drmNode.savedConnector);
+    drmModeFreeEncoder(drmNode.savedEncoder);
+    drmModeFreeCrtc(drmNode.originalCrtc);
 
     eglTerminate(display);
     display = EGL_NO_DISPLAY;
@@ -170,17 +118,10 @@
     gbm_device_destroy(gbmDevice);
     gbmDevice = nullptr;
 
-<<<<<<< HEAD
-    close(drmNode.fd);
-
-    drmNode.fd   = -1;
-    drmNode.mode = 0;
-=======
-        close(drmNode.fileDescriptor);
-
-        drmNode.fileDescriptor = -1;
-        drmNode.mode = 0;
->>>>>>> ed6d9448
+    close(drmNode.fileDescriptor);
+
+    drmNode.fileDescriptor = -1;
+    drmNode.mode           = 0;
 
     pollFD      = {};
     drmEventCtx = {};
@@ -190,7 +131,306 @@
     initialized = false;
 }
 
-<<<<<<< HEAD
+void drmFbDestroyCallback(gbm_bo* bo, void* data)
+{
+    int    drmFd = gbm_device_get_fd(gbm_bo_get_device(bo));
+    DrmFb* fb    = static_cast<DrmFb*>(data);
+
+    if (fb->fbId)
+        drmModeRmFB(drmFd, fb->fbId);
+
+    delete fb;
+}
+
+DrmFb* drmFbGetFromBo(gbm_bo& bo)
+{
+    int    drmFd = gbm_device_get_fd(gbm_bo_get_device(&bo));
+    DrmFb* fb    = static_cast<DrmFb*>(gbm_bo_get_user_data(&bo));
+    if (fb)
+        return fb;
+
+    fb     = new DrmFb();
+    fb->bo = &bo;
+
+    const std::uint32_t width  = gbm_bo_get_width(&bo);
+    const std::uint32_t height = gbm_bo_get_height(&bo);
+    const std::uint32_t format = gbm_bo_get_format(&bo);
+
+    std::uint32_t strides[4]   = {0};
+    std::uint32_t handles[4]   = {0};
+    std::uint32_t offsets[4]   = {0};
+    std::uint64_t modifiers[4] = {0};
+    modifiers[0]               = gbm_bo_get_modifier(&bo);
+    const int num_planes       = gbm_bo_get_plane_count(&bo);
+    for (int i = 0; i < num_planes; ++i)
+    {
+        strides[i]   = gbm_bo_get_stride_for_plane(&bo, i);
+        handles[i]   = gbm_bo_get_handle(&bo).u32;
+        offsets[i]   = gbm_bo_get_offset(&bo, i);
+        modifiers[i] = modifiers[0];
+    }
+
+    std::uint32_t flags = 0;
+    if (modifiers[0])
+    {
+        flags = DRM_MODE_FB_MODIFIERS;
+    }
+
+    int result = drmModeAddFB2WithModifiers(drmFd, width, height, format, handles, strides, offsets, modifiers, &fb->fbId, flags);
+
+    if (result)
+    {
+        std::memset(handles, 0, 16);
+        handles[0] = gbm_bo_get_handle(&bo).u32;
+        std::memset(strides, 0, 16);
+        strides[0] = gbm_bo_get_stride(&bo);
+        std::memset(offsets, 0, 16);
+        result = drmModeAddFB2(drmFd, width, height, format, handles, strides, offsets, &fb->fbId, 0);
+    }
+
+    if (result)
+    {
+        sf::err() << "Failed to create fb: " << std::strerror(errno) << std::endl;
+        delete fb;
+        return nullptr;
+    }
+
+    gbm_bo_set_user_data(&bo, fb, drmFbDestroyCallback);
+
+    return fb;
+}
+
+std::uint32_t findCrtcForEncoder(const drmModeRes& resources, const drmModeEncoder& encoder)
+{
+    for (int i = 0; i < resources.count_crtcs; ++i)
+    {
+        // Possible_crtcs is a bitmask as described here:
+        // https://dvdhrm.wordpress.com/2012/09/13/linux-drm-mode-setting-api
+        const std::uint32_t crtcMask = 1U << i;
+        const std::uint32_t crtcId   = resources.crtcs[i];
+        if (encoder.possible_crtcs & crtcMask)
+        {
+            return crtcId;
+        }
+    }
+
+    // No match found
+    return 0;
+}
+
+std::uint32_t findCrtcForConnector(const sf::priv::Drm& drm, const drmModeRes& resources, const drmModeConnector& connector)
+{
+    for (int i = 0; i < connector.count_encoders; ++i)
+    {
+        const std::uint32_t     encoderId = connector.encoders[i];
+        const drmModeEncoderPtr encoder   = drmModeGetEncoder(drm.fileDescriptor, encoderId);
+
+        if (encoder)
+        {
+            const std::uint32_t crtcId = findCrtcForEncoder(resources, *encoder);
+
+            drmModeFreeEncoder(encoder);
+            if (crtcId != 0)
+            {
+                return crtcId;
+            }
+        }
+    }
+
+    // No match found
+    return 0;
+}
+
+int getResources(int fd, drmModeResPtr& resources)
+{
+    resources = drmModeGetResources(fd);
+    if (resources == nullptr)
+        return -1;
+    return 0;
+}
+
+int hasMonitorConnected(int fd, drmModeRes& resources)
+{
+    drmModeConnectorPtr connector;
+    for (int i = 0; i < resources.count_connectors; ++i)
+    {
+        connector = drmModeGetConnector(fd, resources.connectors[i]);
+        if (connector->connection == DRM_MODE_CONNECTED)
+        {
+            // There is a monitor connected
+            drmModeFreeConnector(connector);
+            connector = nullptr;
+            return 1;
+        }
+        drmModeFreeConnector(connector);
+        connector = nullptr;
+    }
+    return 0;
+}
+
+int findDrmDevice(drmModeResPtr& resources)
+{
+    static const int maxDrmDevices = 64;
+
+    drmDevicePtr devices[maxDrmDevices] = {nullptr};
+
+    const int numDevices = drmGetDevices2(0, devices, maxDrmDevices);
+    if (numDevices < 0)
+    {
+        sf::err() << "drmGetDevices2 failed: " << std::strerror(-numDevices) << std::endl;
+        return -1;
+    }
+
+    int fileDescriptor = -1;
+    for (int i = 0; i < numDevices; ++i)
+    {
+        drmDevicePtr device = devices[i];
+        int          result = 0;
+
+        if (!(device->available_nodes & (1 << DRM_NODE_PRIMARY)))
+            continue;
+        // OK, it's a primary device. If we can get the drmModeResources, it means it's also a KMS-capable device.
+        fileDescriptor = open(device->nodes[DRM_NODE_PRIMARY], O_RDWR);
+        if (fileDescriptor < 0)
+            continue;
+        result = getResources(fileDescriptor, resources);
+#ifdef SFML_DEBUG
+        sf::err() << "DRM device used: " << i << std::endl;
+#endif
+        if (!result && hasMonitorConnected(fileDescriptor, *resources) != 0)
+            break;
+        close(fileDescriptor);
+        fileDescriptor = -1;
+    }
+    drmFreeDevices(devices, numDevices);
+
+    if (fileDescriptor < 0)
+        sf::err() << "No drm device found!" << std::endl;
+    return fileDescriptor;
+}
+
+int initDrm(sf::priv::Drm& drm, const char* device, const char* modeStr, unsigned int vrefresh)
+{
+    drmModeResPtr resources;
+
+    if (device)
+    {
+        drm.fileDescriptor = open(device, O_RDWR);
+        const int ret      = getResources(drm.fileDescriptor, resources);
+        if (ret < 0 && errno == EOPNOTSUPP)
+            sf::err() << device << " does not look like a modeset device" << std::endl;
+    }
+    else
+    {
+        drm.fileDescriptor = findDrmDevice(resources);
+    }
+
+    if (drm.fileDescriptor < 0)
+    {
+        sf::err() << "Could not open drm device" << std::endl;
+        return -1;
+    }
+
+    if (!resources)
+    {
+        sf::err() << "drmModeGetResources failed: " << std::strerror(errno) << std::endl;
+        return -1;
+    }
+
+    // Find a connected connector:
+    drmModeConnectorPtr connector = nullptr;
+    for (int i = 0; i < resources->count_connectors; ++i)
+    {
+        connector = drmModeGetConnector(drm.fileDescriptor, resources->connectors[i]);
+        if (connector->connection == DRM_MODE_CONNECTED)
+        {
+            // It's connected, let's use this!
+            break;
+        }
+        drmModeFreeConnector(connector);
+        connector = nullptr;
+    }
+
+    if (!connector)
+    {
+        // We could be fancy and listen for hotplug events and wait for a connector..
+        sf::err() << "No connected connector!" << std::endl;
+        return -1;
+    }
+
+    // Find user requested mode:
+    if (modeStr && *modeStr)
+    {
+        for (int i = 0; i < connector->count_modes; ++i)
+        {
+            drmModeModeInfoPtr currentMode = &connector->modes[i];
+
+            if (std::strcmp(currentMode->name, modeStr) == 0)
+            {
+                if (vrefresh == 0 || currentMode->vrefresh == vrefresh)
+                {
+                    drm.mode = currentMode;
+                    break;
+                }
+            }
+        }
+        if (!drm.mode)
+            sf::err() << "Requested mode not found, using default mode!" << std::endl;
+    }
+
+    // Find encoder:
+    drmModeEncoderPtr encoder = nullptr;
+    for (int i = 0; i < resources->count_encoders; ++i)
+    {
+        encoder = drmModeGetEncoder(drm.fileDescriptor, resources->encoders[i]);
+        if (encoder->encoder_id == connector->encoder_id)
+            break;
+        drmModeFreeEncoder(encoder);
+        encoder = nullptr;
+    }
+
+    if (encoder)
+    {
+        drm.crtcId = encoder->crtc_id;
+    }
+    else
+    {
+        const std::uint32_t crtcId = findCrtcForConnector(drm, *resources, *connector);
+        if (crtcId == 0)
+        {
+            sf::err() << "No crtc found!" << std::endl;
+            return -1;
+        }
+
+        drm.crtcId = crtcId;
+    }
+
+    drmModeFreeResources(resources);
+
+    drm.connectorId = connector->connector_id;
+
+    drm.savedConnector = connector;
+    drm.savedEncoder   = encoder;
+
+    // Get original display mode so we can restore display mode after program exits
+    drm.originalCrtc = drmModeGetCrtc(drm.fileDescriptor, drm.crtcId);
+
+    // Let's use the current mode rather than the preferred one if the user didn't specify a mode with env vars
+    if (!drm.mode)
+    {
+#ifdef SFML_DEBUG
+        sf::err() << "DRM using the current mode" << std::endl;
+#endif
+        drm.mode = &(drm.originalCrtc->mode);
+    }
+
+#ifdef SFML_DEBUG
+    sf::err() << "DRM Mode used: " << drm.mode->name << "@" << drm.mode->vrefresh << std::endl;
+#endif
+
+    return 0;
+}
+
 void checkInit()
 {
     if (initialized)
@@ -200,345 +440,10 @@
     char* deviceString = std::getenv("SFML_DRM_DEVICE");
     if (deviceString && !*deviceString)
         deviceString = nullptr;
-=======
-    void drmFbDestroyCallback(gbm_bo* bo, void* data)
-    {
-        int drmFd = gbm_device_get_fd(gbm_bo_get_device(bo));
-        DrmFb* fb = static_cast<DrmFb*>(data);
-
-        if (fb->fbId)
-            drmModeRmFB(drmFd, fb->fbId);
-
-        delete fb;
-    }
-
-    DrmFb* drmFbGetFromBo(gbm_bo& bo)
-    {
-        int drmFd = gbm_device_get_fd(gbm_bo_get_device(&bo));
-        DrmFb* fb = static_cast<DrmFb*>(gbm_bo_get_user_data(&bo));
-        if (fb)
-            return fb;
-
-        fb = new DrmFb();
-        fb->bo = &bo;
-
-        const sf::Uint32 width = gbm_bo_get_width(&bo);
-        const sf::Uint32 height = gbm_bo_get_height(&bo);
-        const sf::Uint32 format = gbm_bo_get_format(&bo);
-
-        sf::Uint32 strides[4] = {0};
-        sf::Uint32 handles[4] = {0};
-        sf::Uint32 offsets[4] = {0};
-        uint64_t modifiers[4] = {0};
-        modifiers[0] = gbm_bo_get_modifier(&bo);
-        const int num_planes = gbm_bo_get_plane_count(&bo);
-        for (int i = 0; i < num_planes; ++i)
-        {
-            strides[i] = gbm_bo_get_stride_for_plane(&bo, i);
-            handles[i] = gbm_bo_get_handle(&bo).u32;
-            offsets[i] = gbm_bo_get_offset(&bo, i);
-            modifiers[i] = modifiers[0];
-        }
-
-        sf::Uint32 flags = 0;
-        if (modifiers[0])
-        {
-            flags = DRM_MODE_FB_MODIFIERS;
-        }
-
-        int result = drmModeAddFB2WithModifiers(drmFd, width, height, format, handles, strides, offsets, modifiers, &fb->fbId, flags);
-
-        if (result)
-        {
-            std::memset(handles, 0, 16);
-            handles[0] = gbm_bo_get_handle(&bo).u32;
-            std::memset(strides, 0, 16);
-            strides[0] = gbm_bo_get_stride(&bo);
-            std::memset(offsets, 0, 16);
-            result = drmModeAddFB2(drmFd, width, height, format, handles, strides, offsets, &fb->fbId, 0);
-        }
-
-        if (result)
-        {
-            sf::err() << "Failed to create fb: " << std::strerror(errno) << std::endl;
-            delete fb;
-            return NULL;
-        }
-
-        gbm_bo_set_user_data(&bo, fb, drmFbDestroyCallback);
-
-        return fb;
-    }
-
-    sf::Uint32 findCrtcForEncoder(const drmModeRes& resources, const drmModeEncoder& encoder)
-    {
-        for (int i = 0; i < resources.count_crtcs; ++i)
-        {
-            // Possible_crtcs is a bitmask as described here:
-            // https://dvdhrm.wordpress.com/2012/09/13/linux-drm-mode-setting-api
-            const sf::Uint32 crtcMask = 1U << i;
-            const sf::Uint32 crtcId = resources.crtcs[i];
-            if (encoder.possible_crtcs & crtcMask)
-            {
-                return crtcId;
-            }
-        }
-
-        // No match found
-        return 0;
-    }
-
-    sf::Uint32 findCrtcForConnector(const sf::priv::Drm& drm, const drmModeRes& resources, const drmModeConnector& connector)
-    {
-        for (int i = 0; i < connector.count_encoders; ++i)
-        {
-            const sf::Uint32 encoderId = connector.encoders[i];
-            const drmModeEncoderPtr encoder = drmModeGetEncoder(drm.fileDescriptor, encoderId);
-
-            if (encoder)
-            {
-                const sf::Uint32 crtcId = findCrtcForEncoder(resources, *encoder);
-
-                drmModeFreeEncoder(encoder);
-                if (crtcId != 0)
-                {
-                    return crtcId;
-                }
-            }
-        }
-
-        // No match found
-        return 0;
-    }
-
-    int getResources(int fd, drmModeResPtr& resources)
-    {
-        resources = drmModeGetResources(fd);
-        if (resources == NULL)
-            return -1;
-        return 0;
-    }
-
-    int hasMonitorConnected(int fd, drmModeRes& resources)
-    {
-        drmModeConnectorPtr connector;
-        for (int i = 0; i < resources.count_connectors; ++i)
-        {
-            connector = drmModeGetConnector(fd, resources.connectors[i]);
-            if (connector->connection == DRM_MODE_CONNECTED)
-            {
-                // There is a monitor connected
-                drmModeFreeConnector(connector);
-                connector = NULL;
-                return 1;
-            }
-            drmModeFreeConnector(connector);
-            connector = NULL;
-        }
-        return 0;
-    }
-
-    int findDrmDevice(drmModeResPtr& resources)
-    {
-        static const int maxDrmDevices = 64;
-
-        drmDevicePtr devices[maxDrmDevices] = { NULL };
-
-        const int numDevices = drmGetDevices2(0, devices, maxDrmDevices);
-        if (numDevices < 0)
-        {
-            sf::err() << "drmGetDevices2 failed: " << std::strerror(-numDevices) << std::endl;
-            return -1;
-        }
-
-        int fileDescriptor = -1;
-        for (int i = 0; i < numDevices; ++i)
-        {
-            drmDevicePtr device = devices[i];
-            int result = 0;
-
-            if (!(device->available_nodes & (1 << DRM_NODE_PRIMARY)))
-                continue;
-            // OK, it's a primary device. If we can get the drmModeResources, it means it's also a KMS-capable device.
-            fileDescriptor = open(device->nodes[DRM_NODE_PRIMARY], O_RDWR);
-            if (fileDescriptor < 0)
-                continue;
-            result = getResources(fileDescriptor, resources);
-#ifdef SFML_DEBUG
-            sf::err() << "DRM device used: " << i << std::endl;
-#endif
-            if(!result && hasMonitorConnected(fileDescriptor, *resources) != 0)
-                break;
-            close(fileDescriptor);
-            fileDescriptor = -1;
-        }
-        drmFreeDevices(devices, numDevices);
-
-        if (fileDescriptor < 0)
-            sf::err() << "No drm device found!" << std::endl;
-        return fileDescriptor;
-    }
-
-    int initDrm(sf::priv::Drm& drm, const char* device, const char* modeStr, unsigned int vrefresh)
-    {
-        drmModeResPtr resources;
-
-        if (device)
-        {
-            drm.fileDescriptor = open(device, O_RDWR);
-            const int ret = getResources(drm.fileDescriptor, resources);
-            if (ret < 0 && errno == EOPNOTSUPP)
-                sf::err() << device << " does not look like a modeset device" << std::endl;
-        }
-        else
-        {
-            drm.fileDescriptor = findDrmDevice(resources);
-        }
-
-        if (drm.fileDescriptor < 0)
-        {
-            sf::err() << "Could not open drm device" << std::endl;
-            return -1;
-        }
-
-        if (!resources)
-        {
-            sf::err() << "drmModeGetResources failed: " << std::strerror(errno) << std::endl;
-            return -1;
-        }
-
-        // Find a connected connector:
-        drmModeConnectorPtr connector = NULL;
-        for (int i = 0; i < resources->count_connectors; ++i)
-        {
-            connector = drmModeGetConnector(drm.fileDescriptor, resources->connectors[i]);
-            if (connector->connection == DRM_MODE_CONNECTED)
-            {
-                // It's connected, let's use this!
-                break;
-            }
-            drmModeFreeConnector(connector);
-            connector = NULL;
-        }
-
-        if (!connector)
-        {
-            // We could be fancy and listen for hotplug events and wait for a connector..
-            sf::err() << "No connected connector!" << std::endl;
-            return -1;
-        }
-
-        // Find user requested mode:
-        if (modeStr && *modeStr)
-        {
-            for (int i = 0; i < connector->count_modes; ++i)
-            {
-                drmModeModeInfoPtr currentMode = &connector->modes[i];
-
-                if (std::strcmp(currentMode->name, modeStr) == 0)
-                {
-                    if (vrefresh == 0 || currentMode->vrefresh == vrefresh)
-                    {
-                        drm.mode = currentMode;
-                        break;
-                    }
-                }
-            }
-            if (!drm.mode)
-                sf::err() << "Requested mode not found, using default mode!" << std::endl;
-        }
-
-        // Find encoder:
-        drmModeEncoderPtr encoder = NULL;
-        for (int i = 0; i < resources->count_encoders; ++i)
-        {
-            encoder = drmModeGetEncoder(drm.fileDescriptor, resources->encoders[i]);
-            if (encoder->encoder_id == connector->encoder_id)
-                break;
-            drmModeFreeEncoder(encoder);
-            encoder = NULL;
-        }
-
-        if (encoder)
-        {
-            drm.crtcId = encoder->crtc_id;
-        }
-        else
-        {
-            const sf::Uint32 crtcId = findCrtcForConnector(drm, *resources, *connector);
-            if (crtcId == 0)
-            {
-                sf::err() << "No crtc found!" << std::endl;
-                return -1;
-            }
-
-            drm.crtcId = crtcId;
-        }
-
-        drmModeFreeResources(resources);
-
-        drm.connectorId = connector->connector_id;
-
-        drm.savedConnector = connector;
-        drm.savedEncoder = encoder;
-
-        // Get original display mode so we can restore display mode after program exits
-        drm.originalCrtc = drmModeGetCrtc(drm.fileDescriptor, drm.crtcId);
-
-        // Let's use the current mode rather than the preferred one if the user didn't specify a mode with env vars
-        if (!drm.mode)
-        {
-#ifdef SFML_DEBUG
-            sf::err() << "DRM using the current mode" << std::endl;
-#endif
-            drm.mode = &(drm.originalCrtc->mode);
-        }
-
-#ifdef SFML_DEBUG
-        sf::err() << "DRM Mode used: " << drm.mode->name << "@" << drm.mode->vrefresh << std::endl;
-#endif
-
-        return 0;
-    }
-
-    void checkInit()
-    {
-        if (initialized)
-            return;
-
-        // Use environment variable "SFML_DRM_DEVICE" (or NULL if not set)
-        char* deviceString = std::getenv("SFML_DRM_DEVICE");
-        if (deviceString && !*deviceString)
-            deviceString = NULL;
-
-        // Use environment variable "SFML_DRM_MODE" (or NULL if not set)
-        char* modeString = std::getenv("SFML_DRM_MODE");
-
-        // Use environment variable "SFML_DRM_REFRESH" (or 0 if not set)
-        // Use in combination with mode to request specific refresh rate for the mode
-        // if multiple refresh rates for same mode might be supported
-        unsigned int refreshRate = 0;
-        char* refreshString = std::getenv("SFML_DRM_REFRESH");
-
-        if (refreshString)
-            refreshRate = static_cast<unsigned int>(atoi(refreshString));
-
-        if (initDrm(drmNode,
-                    deviceString,     // device
-                    modeString,       // requested mode
-                    refreshRate) < 0) // screen refresh rate
-        {
-            sf::err() << "Error initializing DRM" << std::endl;
-            return;
-        }
-
-        gbmDevice = gbm_create_device(drmNode.fileDescriptor);
->>>>>>> ed6d9448
 
     // Use environment variable "SFML_DRM_MODE" (or nullptr if not set)
     char* modeString = std::getenv("SFML_DRM_MODE");
 
-<<<<<<< HEAD
     // Use environment variable "SFML_DRM_REFRESH" (or 0 if not set)
     // Use in combination with mode to request specific refresh rate for the mode
     // if multiple refresh rates for same mode might be supported
@@ -548,35 +453,25 @@
     if (refreshString)
         refreshRate = static_cast<unsigned int>(atoi(refreshString));
 
-    if (init_drm(&drmNode,
-                 deviceString,     // device
-                 modeString,       // requested mode
-                 refreshRate) < 0) // screen refresh rate
-=======
-        pollFD.fd = drmNode.fileDescriptor;
-        pollFD.events = POLLIN;
-        drmEventCtx.version = 2;
-        drmEventCtx.page_flip_handler = pageFlipHandler;
-    }
-
-    EGLDisplay getInitializedDisplay()
->>>>>>> ed6d9448
+    if (initDrm(drmNode,
+                deviceString,     // device
+                modeString,       // requested mode
+                refreshRate) < 0) // screen refresh rate
     {
         sf::err() << "Error initializing DRM" << std::endl;
         return;
     }
 
-    gbmDevice = gbm_create_device(drmNode.fd);
+    gbmDevice = gbm_create_device(drmNode.fileDescriptor);
 
     std::atexit(cleanup);
     initialized = true;
 
-    pollFD.fd                     = drmNode.fd;
+    pollFD.fd                     = drmNode.fileDescriptor;
     pollFD.events                 = POLLIN;
     drmEventCtx.version           = 2;
     drmEventCtx.page_flip_handler = pageFlipHandler;
 }
-
 
 EGLDisplay getInitializedDisplay()
 {
@@ -768,11 +663,7 @@
     }
 
     // Handle display of buffer to the screen
-<<<<<<< HEAD
-    drm_fb* fb = nullptr;
-=======
-    DrmFb* fb = NULL;
->>>>>>> ed6d9448
+    DrmFb* fb = nullptr;
 
     if (!waitForFlip(-1))
         return;
@@ -803,11 +694,7 @@
     // If first time, need to first call drmModeSetCrtc()
     if (!m_shown)
     {
-<<<<<<< HEAD
-        if (drmModeSetCrtc(drmNode.fd, drmNode.crtc_id, fb->fb_id, 0, 0, &drmNode.connector_id, 1, drmNode.mode))
-=======
         if (drmModeSetCrtc(drmNode.fileDescriptor, drmNode.crtcId, fb->fbId, 0, 0, &drmNode.connectorId, 1, drmNode.mode))
->>>>>>> ed6d9448
         {
             err() << "Failed to set mode: " << std::strerror(errno) << std::endl;
             std::abort();
@@ -816,11 +703,7 @@
     }
 
     // Do page flip
-<<<<<<< HEAD
-    if (!drmModePageFlip(drmNode.fd, drmNode.crtc_id, fb->fb_id, DRM_MODE_PAGE_FLIP_EVENT, &waitingForFlip))
-=======
     if (!drmModePageFlip(drmNode.fileDescriptor, drmNode.crtcId, fb->fbId, DRM_MODE_PAGE_FLIP_EVENT, &waitingForFlip))
->>>>>>> ed6d9448
         waitingForFlip = 1;
 }
 
